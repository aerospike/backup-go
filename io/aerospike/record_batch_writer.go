// Copyright 2024 Aerospike, Inc.
//
// Licensed under the Apache License, Version 2.0 (the "License");
// you may not use this file except in compliance with the License.
// You may obtain a copy of the License at
//
// http://www.apache.org/licenses/LICENSE-2.0
//
// Unless required by applicable law or agreed to in writing, software
// distributed under the License is distributed on an "AS IS" BASIS,
// WITHOUT WARRANTIES OR CONDITIONS OF ANY KIND, either express or implied.
// See the License for the specific language governing permissions and
// limitations under the License.

package aerospike

import (
	"context"
	"errors"
	"log/slog"

	a "github.com/aerospike/aerospike-client-go/v8"
	atypes "github.com/aerospike/aerospike-client-go/v8/types"
	"github.com/aerospike/backup-go/internal/metrics"
	"github.com/aerospike/backup-go/models"
)

type batchRecordWriter struct {
	ctx               context.Context
	asc               dbWriter
	writePolicy       *a.WritePolicy
	batchPolicy       *a.BatchPolicy
	stats             *models.RestoreStats
	logger            *slog.Logger
	retryPolicy       *models.RetryPolicy
	operationBuffer   []a.BatchRecordIfc
	rpsCollector      *metrics.Collector
	batchSize         int
	ignoreRecordError bool
}

func newBatchRecordWriter(
	ctx context.Context,
	asc dbWriter,
	writePolicy *a.WritePolicy,
	stats *models.RestoreStats,
	retryPolicy *models.RetryPolicy,
	rpsCollector *metrics.Collector,
	batchSize int,
	ignoreRecordError bool,
	logger *slog.Logger,
) *batchRecordWriter {
	if retryPolicy == nil {
		retryPolicy = models.NewDefaultRetryPolicy()
	}

	return &batchRecordWriter{
		ctx:               ctx,
		asc:               asc,
		writePolicy:       writePolicy,
		batchPolicy:       mapWriteToBatchPolicy(writePolicy),
		rpsCollector:      rpsCollector,
		stats:             stats,
		logger:            logger,
		retryPolicy:       retryPolicy,
		batchSize:         batchSize,
		ignoreRecordError: ignoreRecordError,
	}
}

func (rw *batchRecordWriter) writeRecord(record *models.Record) error {
	writeOp := rw.batchWrite(record)
	rw.operationBuffer = append(rw.operationBuffer, writeOp)

	rw.rpsCollector.Increment()

	if len(rw.operationBuffer) >= rw.batchSize {
		return rw.flushBuffer()
	}

	return nil
}

func (rw *batchRecordWriter) batchWrite(record *models.Record) *a.BatchWrite {
	policy := batchWritePolicy(rw.writePolicy, record)
	operations := putBinsOperations(record.Bins)

	return a.NewBatchWrite(policy, record.Key, operations...)
}

func batchWritePolicy(writePolicy *a.WritePolicy, r *models.Record) *a.BatchWritePolicy {
	policy := a.NewBatchWritePolicy()
	policy.SendKey = writePolicy.SendKey
	policy.RecordExistsAction = writePolicy.RecordExistsAction
	policy.Expiration = r.Expiration

	if writePolicy.GenerationPolicy == a.EXPECT_GEN_GT {
		policy.GenerationPolicy = a.EXPECT_GEN_GT
		policy.Generation = r.Generation
	}

	return policy
}

func putBinsOperations(bins a.BinMap) []*a.Operation {
	ops := make([]*a.Operation, 0, len(bins))
	for k, v := range bins {
		ops = append(ops, a.PutOp(a.NewBin(k, v)))
	}

	return ops
}

func (rw *batchRecordWriter) close() error {
	return rw.flushBuffer()
}

func (rw *batchRecordWriter) flushBuffer() error {
	if len(rw.operationBuffer) == 0 {
		rw.logger.Debug("Flush empty buffer")
		return nil
	}

	rw.logger.Debug("Starting batch operation",
		slog.Int("bufferSize", len(rw.operationBuffer)),
		slog.Any("retryPolicy", rw.retryPolicy),
	)

	var unknownErr error

	err := rw.retryPolicy.Do(rw.ctx,
		func() error {
			rw.logger.Debug("Attempting batch operation",
				slog.Int("bufferSize", len(rw.operationBuffer)),
			)

			aerr := rw.asc.BatchOperate(rw.batchPolicy, rw.operationBuffer)
			if aerr != nil && aerr.IsInDoubt() {
				// If a batch error is in doubt, we mark all operations as in doubt.
				rw.stats.AddErrorsInDoubt(uint64(len(rw.operationBuffer)))
			}

			switch {
			case isNilOrAcceptableError(aerr),
				rw.ignoreRecordError && shouldIgnore(aerr):
				var opErr error
				rw.operationBuffer, opErr = rw.processAndFilterOperations(aerr)

				if len(rw.operationBuffer) == 0 {
					rw.logger.Debug("All operations succeeded")

					return nil
				}

				rw.logger.Debug("Not all operations succeeded",
					slog.Int("remainingOperations", len(rw.operationBuffer)),
					slog.Any("error", opErr),
				)

<<<<<<< HEAD
				return opErr
			case shouldRetry(aerr):
				rw.logger.Debug("Retryable error occurred",
					slog.Any("error", aerr),
					slog.Int("remainingOperations", len(rw.operationBuffer)),
				)

				return aerr
			default:
				// If we have an unknown error, we don't retry.
				unknownErr = aerr

				return nil
			}
		},
	)

	return errors.Join(err, unknownErr)
=======
			return opErr
		case shouldRetry(aerr):
			rw.logger.Debug("Retryable error occurred",
				slog.Any("error", aerr),
				slog.Int("remainingOperations", len(rw.operationBuffer)),
			)
			rw.stats.IncrRetryPolicyAttempts()

			return aerr
		default:
			// The default case is used for unexpected error.
			rw.stats.IncrRetryPolicyAttempts()

			return fmt.Errorf("%d operations failed: %w",
				len(rw.operationBuffer), errors.Join(aerr, opErr))
		}
	})
>>>>>>> 8322003a
}

func (rw *batchRecordWriter) processAndFilterOperations(batchError a.Error) ([]a.BatchRecordIfc, error) {
	failedOps := make([]a.BatchRecordIfc, 0)

	errMap := make(map[atypes.ResultCode]error)

	for _, op := range rw.operationBuffer {
		rw.processOpInDoubtError(batchError, op.BatchRec().Err)

		if rw.processOperationResult(op) {
			errMap[op.BatchRec().ResultCode] = op.BatchRec().Err

			failedOps = append(failedOps, op)
		}
	}

	return failedOps, errMapToErr(errMap)
}

// processOperationResult increases statistics counters.
// it returns true if operation should be retried.
func (rw *batchRecordWriter) processOperationResult(op a.BatchRecordIfc) bool {
	code := op.BatchRec().ResultCode
	switch code {
	case atypes.RECORD_TOO_BIG,
		atypes.KEY_MISMATCH,
		atypes.BIN_NAME_TOO_LONG,
		atypes.ALWAYS_FORBIDDEN,
		atypes.FAIL_FORBIDDEN,
		atypes.BIN_TYPE_ERROR,
		atypes.BIN_NOT_FOUND:
		rw.stats.IncrRecordsIgnored()
		return false
	case atypes.OK:
		rw.stats.IncrRecordsInserted()
		return false
	case atypes.GENERATION_ERROR:
		rw.stats.IncrRecordsFresher()
		return false
	case atypes.KEY_EXISTS_ERROR:
		rw.stats.IncrRecordsExisted()
		return false
	default:
		return true
	}
}

func (rw *batchRecordWriter) processOpInDoubtError(batchErr, opErr a.Error) {
	// If a batchError already has in doubt, do nothing.
	if batchErr != nil && batchErr.IsInDoubt() {
		return
	}
	// Otherwise, mark an operation as in doubt.
	if opErr != nil && opErr.IsInDoubt() {
		rw.stats.IncrErrorsInDoubt()
	}
}

func errMapToErr(errMap map[atypes.ResultCode]error) error {
	if len(errMap) == 0 {
		return nil
	}

	var result error

	for _, e := range errMap {
		if !errors.Is(result, e) {
			result = errors.Join(result, e)
		}
	}

	return result
}

func mapWriteToBatchPolicy(w *a.WritePolicy) *a.BatchPolicy {
	bp := a.NewBatchPolicy()
	bp.SocketTimeout = w.SocketTimeout
	bp.TotalTimeout = w.TotalTimeout

	return bp
}<|MERGE_RESOLUTION|>--- conflicted
+++ resolved
@@ -148,7 +148,6 @@
 
 				if len(rw.operationBuffer) == 0 {
 					rw.logger.Debug("All operations succeeded")
-
 					return nil
 				}
 
@@ -157,44 +156,24 @@
 					slog.Any("error", opErr),
 				)
 
-<<<<<<< HEAD
 				return opErr
 			case shouldRetry(aerr):
 				rw.logger.Debug("Retryable error occurred",
 					slog.Any("error", aerr),
 					slog.Int("remainingOperations", len(rw.operationBuffer)),
 				)
+				rw.stats.IncrRetryPolicyAttempts()
 
 				return aerr
 			default:
 				// If we have an unknown error, we don't retry.
 				unknownErr = aerr
-
 				return nil
 			}
 		},
 	)
 
 	return errors.Join(err, unknownErr)
-=======
-			return opErr
-		case shouldRetry(aerr):
-			rw.logger.Debug("Retryable error occurred",
-				slog.Any("error", aerr),
-				slog.Int("remainingOperations", len(rw.operationBuffer)),
-			)
-			rw.stats.IncrRetryPolicyAttempts()
-
-			return aerr
-		default:
-			// The default case is used for unexpected error.
-			rw.stats.IncrRetryPolicyAttempts()
-
-			return fmt.Errorf("%d operations failed: %w",
-				len(rw.operationBuffer), errors.Join(aerr, opErr))
-		}
-	})
->>>>>>> 8322003a
 }
 
 func (rw *batchRecordWriter) processAndFilterOperations(batchError a.Error) ([]a.BatchRecordIfc, error) {
