# ASBackup
Aerospike Backup CLI tool.

## Build
### Dev
```bash
make build
```
### Release
```bash
# for local build
make release-test
# for release
make release
```

### Release requirements
For creating releases, you must have `goreleaser` installed on your device.
```bash
brew install goreleaser/tap/goreleaser
```
Configure `GITHUB_TOKEN`, `GITLAB_TOKEN` and `GITEA_TOKEN`.
More info here https://goreleaser.com/quick-start/

## Supported flags
```
Usage:
  asbackup [flags]

General Flags:
  -Z, --help      Display help information.
  -V, --version   Display version information.
  -v, --verbose   Enable more detailed logging.

Aerospike Client Flags:
  -h, --host host[:tls-name][:port][,...]                                                           The Aerospike host. (default 127.0.0.1)
  -p, --port int                                                                                    The default Aerospike port. (default 3000)
  -U, --user string                                                                                 The Aerospike user to use to connect to the Aerospike cluster.
  -P, --password "env-b64:<env-var>,b64:<b64-pass>,file:<pass-file>,<clear-pass>"                   The Aerospike password to use to connect to the Aerospike cluster.
      --auth INTERNAL,EXTERNAL,PKI                                                                  The authentication mode used by the Aerospike server. INTERNAL uses standard user/pass. EXTERNAL uses external methods (like LDAP) which are configured on the server. EXTERNAL requires TLS. PKI allows TLS authentication and authorization based on a certificate. No user name needs to be configured. (default INTERNAL)
      --tls-enable                                                                                  Enable TLS authentication with Aerospike. If false, other tls options are ignored.
      --tls-name string                                                                             The server TLS context to use to authenticate the connection to Aerospike.
      --tls-cafile env-b64:<cert>,b64:<cert>,<cert-file-name>                                       The CA used when connecting to Aerospike.
      --tls-capath <cert-path-name>                                                                 A path containing CAs for connecting to Aerospike.
      --tls-certfile env-b64:<cert>,b64:<cert>,<cert-file-name>                                     The certificate file for mutual TLS authentication with Aerospike.
      --tls-keyfile env-b64:<cert>,b64:<cert>,<cert-file-name>                                      The key file used for mutual TLS authentication with Aerospike.
      --tls-keyfile-password "env-b64:<env-var>,b64:<b64-pass>,file:<pass-file>,<clear-pass>"       The password used to decrypt the key-file if encrypted.
      --tls-protocols "[[+][-]all] [[+][-]TLSv1] [[+][-]TLSv1.1] [[+][-]TLSv1.2] [[+][-]TLSv1.3]"   Set the TLS protocol selection criteria. This format is the same as Apache's SSLProtocol documented at https://httpd.apache.org/docs/current/mod/mod_ssl.html#ssl protocol. (default +TLSv1.2)

Backup Flags:
  -d, --directory string         The Directory that holds the backup files. Required, unless -o or -e is used.
  -n, --namespace string         The namespace to be backed up. Required.
  -s, --set string               The set(s) to be backed up.
                                 If multiple sets are being backed up, filter-exp cannot be used.
                                 if empty all sets.
  -L, --records-per-second int   Limit total returned records per second (rps).
                                 Do not apply rps limit if records-per-second is zero.
  -B, --bin-list string          Only include the given bins in the backup.
                                 If empty include all bins.
  -w, --parallel int             Maximum number of scan calls to run in parallel.
                                 If only one partition range is given, or the entire namespace is being backed up, the range
                                 of partitions will be evenly divided by this number to be processed in parallel. Otherwise, each
                                 filter cannot be parallelized individually, so you may only achieve as much parallelism as there are
                                 partition filters. (default 1)
  -R, --no-records               Don't backup any records.
  -I, --no-indexes               Don't backup any indexes.
      --no-udfs                  Don't backup any UDFs.
      --max-retries int          Maximum number of retries before aborting the current transaction. (default 5)
      --total-timeout int        Total socket timeout in milliseconds. 0 - no timeout.
      --socket-timeout int       Socket timeout in milliseconds. If this value is 0, its set to total-timeout. If both are 0,
                                 there is no socket idle time limit (default 10000)
  -N, --nice int                 The limits for read/write storage bandwidth in MiB/s
  -o, --output-file string          Backup to a single backup file. Use - for stdout. Required, unless -d or -e is used.
  -r, --remove-files                Remove existing backup file (-o) or files (-d).
  -F, --file-limit int              Rotate backup files, when their size crosses the given
                                    value (in bytes) Only used when backing up to a Directory.
  -D, --after-digest string         Backup records after record digest in record's partition plus all succeeding
                                    partitions. Used to resume backup with last record received from previous
                                    incomplete backup.
                                    This argument is mutually exclusive to partition-list.
                                    Format: base64 encoded string
                                    Example: EjRWeJq83vEjRRI0VniavN7xI0U=
                                    
  -a, --modified-before string      <YYYY-MM-DD_HH:MM:SS>
                                    Perform an incremental backup; only include records 
                                    that changed after the given date and time. The system's 
                                    local timezone applies. If only HH:MM:SS is specified, then
                                    today's date is assumed as the date. If only YYYY-MM-DD is 
                                    specified, then 00:00:00 (midnight) is assumed as the time.
                                    
  -b, --modified-after string       <YYYY-MM-DD_HH:MM:SS>
                                    Only include records that last changed before the given
                                    date and time. May combined with --modified-after to specify a range.
  -M, --max-records int             The number of records approximately to back up. 0 - all records
  -x, --no-bins                     Do not include bin data in the backup.
      --sleep-between-retries int   The amount of milliseconds to sleep between retries. (default 5)
  -f, --filter-exp string           Base64 encoded expression. Use the encoded filter expression in each scan call,
                                    which can be used to do a partial backup. The expression to be used can be base64 
                                    encoded through any client. This argument is mutually exclusive with multi-set backup.
                                    
      --parallel-nodes              Specifies how to perform scan. If set to true, we launch parallel workers for nodes;
                                    otherwise workers run in parallel for partitions.
      --remove-artifacts            Remove existing backup file (-o) or files (-d) without performing a backup.
  -C, --compact                     Do not apply base-64 encoding to BLOBs; results in smaller backup files.
  -l, --node-list string            <IP addr 1>:<port 1>[,<IP addr 2>:<port 2>[,...]]
                                    <IP addr 1>:<TLS_NAME 1>:<port 1>[,<IP addr 2>:<TLS_NAME 2>:<port 2>[,...]]
                                    Backup the given cluster nodes only.
                                    The job is parallelized by number of nodes unless --parallel is set less than nodes number.
                                    This argument is mutually exclusive to partition-list/after-digest arguments.
                                    Default: backup all nodes in the cluster
      --no-ttl-only                 Only include records that have no ttl set (persistent records).
<<<<<<< HEAD
  -X, --partition-list string       List of partitions <filter[,<filter>[...]]> to back up. Partition filters can be ranges,
                                    individual partitions, or records after a specific digest within a single partition.
                                    This argument is mutually exclusive to after-digest.
                                    Note: each partition filter is an individual task which cannot be parallelized, so you can only
                                    achieve as much parallelism as there are partition filters. You may increase parallelism by dividing up
                                    partition ranges manually.
                                    Filter: <begin partition>[-<partition count>]|<digest>
                                    begin partition: 0-4095
                                    partition count: 1-4096 Default: 1
                                    digest: base64 encoded string
                                    Examples: 0-1000, 1000-1000, 2222, EjRWeJq83vEjRRI0VniavN7xI0U=
                                    Default: 0-4096 (all partitions)
                                    
=======
      --prefer-racks string         <rack id 1>[,<rack id 2>[,...]]\nA list of Aerospike Server rack IDs to prefer when reading records for a backup.
>>>>>>> 6a7c639a

Compression Flags:
  -z, --compress string         Enables compressing of backup files using the specified compression algorithm.
                                Supported compression algorithms are: zstd, none
                                Set the zstd compression level via the --compression-level option. Default level is 3. (default "NONE")
      --compression-level int   zstd compression level. (default 3)

Encryption Flags:
      --encrypt string                 Enables encryption of backup files using the specified encryption algorithm.
                                       Supported encryption algorithms are: none, aes128, aes256.
                                       A private key must be given, either via the --encryption-key-file option or
                                       the --encryption-key-env option or the --encryption-key-secret.
      --encryption-key-file string     Grabs the encryption key from the given file, which must be in PEM format.
      --encryption-key-env string      Grabs the encryption key from the given environment variable, which must be base-64 encoded.
      --encryption-key-secret string   Grabs the encryption key from secret-agent.

Secret Agent Flags:
      --sa-connection-type string   Secret agent connection type, supported types: tcp, unix. (default "tcp")
      --sa-address string           Secret agent host for TCP connection or socket file path for UDS connection.
      --sa-port int                 Secret agent port (only for TCP connection).
      --sa-timeout int              Secret agent connection and reading timeout.
      --sa-cafile string            Path to ca file for encrypted connection.
      --sa-is-base64                Flag that shows if secret agent responses are encrypted with base64.

AWS Flags:
      --s3-region string              The S3 region that the bucket(s) exist in.
      --s3-profile string             The S3 profile to use for credentials.
      --s3-endpoint-override string   An alternate url endpoint to send S3 API calls to.

GCP Flags:
      --gcp-key-path string            Path to file containing service account JSON key.
      --gcp-bucket-name string         Name of the Google cloud storage bucket.
      --gcp-endpoint-override string   An alternate url endpoint to send GCP API calls to.

Azure Flags:
      --azure-account-name string     Azure account name for account name, key authorization.
      --azure-account-key string      Azure account key for account name, key authorization.
      --azure-tenant-id string        Azure tenant ID for Azure Active Directory authorization.
      --azure-client-id string        Azure client ID for Azure Active Directory authorization.
      --azure-client-secret string    Azure client secret for Azure Active Directory authorization.
      --azure-endpoint string         Azure endpoint.
      --azure-container-name string   Azure container Name.
```

## Unsupported flags
```
--continue          Resumes an interrupted/failed backup from where it was left off, given the .state file
                    that was generated from the interrupted/failed run.

--state-file-dst    Either a path with a file name or a directory in which the backup state file will be
                    placed if the backup is interrupted/fails. If a path with a file name is used, that
                    exact path is where the backup file will be placed. If a directory is given, the backup
                    state will be placed in the directory with name `<namespace>.asb.state`, or
                    `<prefix>.asb.state` if `--output-file-prefix` is given.

--machine           Output machine-readable status updates to the given path, typically a FIFO.

--estimate          Estimate the backed-up record size from a random sample of 
                    10,000 (default) records at 99.9999%% confidence.

--estimate-samples  The number of samples to take when running a backup estimate.

--no-config-file    Do not read any config file. Default: disabled

--instance          Section with these instance is read. e.g in case instance `a` is specified
                    sections cluster_a, asbackup_a is read.
 
--config-file       Read this file after default configuration file.
  
--only-config-file  Read only this configuration file.

--s3-max-async-downloads    The maximum number of simultaneous download requests from S3.
                            The default is 32.

--s3-max-async-uploads      The maximum number of simultaneous upload requests from S3.
                            The default is 16.

--s3-log-level              The log level of the AWS S3 C++ SDK. The possible levels are,
                            from least to most granular:
                             - Off
                             - Fatal
                             - Error
                             - Warn
                             - Info
                             - Debug
                             - Trace
                            The default is Fatal.

--s3-connect-timeout        The AWS S3 client's connection timeout in milliseconds.
                            This is equivalent to cli-connect-timeout in the AWS CLI,
                            or connectTimeoutMS in the aws-sdk-cpp client configuration.
                            
--s3-min-part-size int
```<|MERGE_RESOLUTION|>--- conflicted
+++ resolved
@@ -109,7 +109,7 @@
                                     This argument is mutually exclusive to partition-list/after-digest arguments.
                                     Default: backup all nodes in the cluster
       --no-ttl-only                 Only include records that have no ttl set (persistent records).
-<<<<<<< HEAD
+      --prefer-racks string         <rack id 1>[,<rack id 2>[,...]]\nA list of Aerospike Server rack IDs to prefer when reading records for a backup.
   -X, --partition-list string       List of partitions <filter[,<filter>[...]]> to back up. Partition filters can be ranges,
                                     individual partitions, or records after a specific digest within a single partition.
                                     This argument is mutually exclusive to after-digest.
@@ -123,9 +123,6 @@
                                     Examples: 0-1000, 1000-1000, 2222, EjRWeJq83vEjRRI0VniavN7xI0U=
                                     Default: 0-4096 (all partitions)
                                     
-=======
-      --prefer-racks string         <rack id 1>[,<rack id 2>[,...]]\nA list of Aerospike Server rack IDs to prefer when reading records for a backup.
->>>>>>> 6a7c639a
 
 Compression Flags:
   -z, --compress string         Enables compressing of backup files using the specified compression algorithm.
