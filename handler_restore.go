--- conflicted
+++ resolved
@@ -61,13 +61,9 @@
 	logger  *slog.Logger
 	limiter *rate.Limiter
 
-<<<<<<< HEAD
+	errors  chan error
+
 	pl *pipeline.Pipeline[T]
-
-	errors chan error
-=======
-	stats *models.RestoreStats
->>>>>>> e78a6c13
 }
 
 // newRestoreHandler creates a new RestoreHandler.
@@ -83,7 +79,6 @@
 	// redefine context cancel.
 	ctx, cancel := context.WithCancel(ctx)
 
-<<<<<<< HEAD
 	// Channel for transferring readers.
 	readersCh := make(chan models.File)
 	// Channel for processing errors from readers or writers.
@@ -118,18 +113,6 @@
 		logger:         logger,
 		limiter:        makeBandwidthLimiter(config.Bandwidth),
 		errors:         errorsCh,
-=======
-	return &RestoreHandler{
-		ctx:             ctx,
-		cancel:          cancel,
-		config:          config,
-		aerospikeClient: ac,
-		id:              id,
-		logger:          logger,
-		reader:          reader,
-		limiter:         makeBandwidthLimiter(config.Bandwidth),
-		stats:           models.NewRestoreStats(),
->>>>>>> e78a6c13
 	}
 }
 
@@ -208,11 +191,7 @@
 }
 
 // GetStats returns the stats of the restore job.
-<<<<<<< HEAD
 func (rh *RestoreHandler[T]) GetStats() *models.RestoreStats {
-=======
-func (rh *RestoreHandler) GetStats() *models.RestoreStats {
->>>>>>> e78a6c13
 	return rh.stats
 }
 
@@ -235,138 +214,7 @@
 	}
 }
 
-<<<<<<< HEAD
 // GetMetrics returns the metrics of the backup job.
 func (rh *RestoreHandler[T]) GetMetrics() *models.Metrics {
 	return models.NewMetrics(rh.pl.GetMetrics())
-=======
-// runRestorePipeline runs the restore job.
-func (rh *RestoreHandler) runRestorePipeline(ctx context.Context, readers []pipeline.Worker[*models.Token]) error {
-	rh.logger.Debug("running restore base handler")
-
-	writeWorkers := make([]pipeline.Worker[*models.Token], rh.config.MaxAsyncBatches)
-
-	useBatchWrites, err := rh.useBatchWrites()
-	if err != nil {
-		return err
-	}
-
-	for i := 0; i < rh.config.MaxAsyncBatches; i++ {
-		writer := aerospike.NewRestoreWriter(
-			rh.aerospikeClient,
-			rh.config.WritePolicy,
-			rh.stats,
-			rh.logger,
-			useBatchWrites,
-			rh.config.BatchSize,
-			rh.config.RetryPolicy,
-			rh.config.IgnoreRecordError,
-		)
-
-		statsWriter := newWriterWithTokenStats(writer, rh.stats, rh.logger)
-		writeWorkers[i] = pipeline.NewWriteWorker[*models.Token](statsWriter, rh.limiter)
-	}
-
-	// Namespace Source and Destination
-	var nsSource, nsDest *string
-	if rh.config.Namespace != nil {
-		nsSource = rh.config.Namespace.Source
-		nsDest = rh.config.Namespace.Destination
-	}
-
-	composeProcessor := newTokenWorker(processors.NewComposeProcessor(
-		processors.NewRecordCounter(&rh.stats.ReadRecords),
-		processors.NewSizeCounter(&rh.stats.TotalBytesRead),
-		processors.NewFilterByType(rh.config.NoRecords, rh.config.NoIndexes, rh.config.NoUDFs),
-		processors.NewFilterBySet(rh.config.SetList, &rh.stats.RecordsSkipped),
-		processors.NewFilterByBin(rh.config.BinList, &rh.stats.RecordsSkipped),
-		processors.NewChangeNamespace(nsSource, nsDest),
-		processors.NewExpirationSetter(&rh.stats.RecordsExpired, rh.config.ExtraTTL, rh.logger),
-		processors.NewTPSLimiter[*models.Token](ctx, rh.config.RecordsPerSecond),
-	), rh.config.Parallel)
-
-	pl, err := pipeline.NewPipeline(false, readers, composeProcessor, writeWorkers)
-	if err != nil {
-		return err
-	}
-
-	return pl.Run(ctx)
-}
-
-func (rh *RestoreHandler) useBatchWrites() (bool, error) {
-	if rh.config.DisableBatchWrites {
-		return false, nil
-	}
-
-	infoClient := asinfo.NewInfoClientFromAerospike(rh.aerospikeClient, rh.config.InfoPolicy)
-
-	return infoClient.SupportsBatchWrite()
-}
-
-func newTokenWorker(processor processors.TokenProcessor, parallel int) []pipeline.Worker[*models.Token] {
-	if parallel > 0 {
-		workers := make([]pipeline.Worker[*models.Token], 0, parallel)
-		for i := 0; i < parallel; i++ {
-			workers = append(workers, pipeline.NewProcessorWorker(processor))
-		}
-
-		return workers
-	}
-
-	return []pipeline.Worker[*models.Token]{
-		pipeline.NewProcessorWorker(processor),
-	}
-}
-
-// wrapReader applies encryption and compression wrappers to the reader based on the configuration
-func (rh *RestoreHandler) wrapReader(reader io.ReadCloser) (io.ReadCloser, error) {
-	r, err := newEncryptionReader(rh.config.EncryptionPolicy, rh.config.SecretAgentConfig, reader)
-	if err != nil {
-		return nil, fmt.Errorf("failed to create encryption reader: %w", err)
-	}
-
-	r, err = newCompressionReader(rh.config.CompressionPolicy, r)
-	if err != nil {
-		return nil, fmt.Errorf("failed to create compression reader: %w", err)
-	}
-
-	return r, nil
-}
-
-// newCompressionReader returns compression reader for uncompressing backup.
-func newCompressionReader(
-	policy *CompressionPolicy, reader io.ReadCloser,
-) (io.ReadCloser, error) {
-	if policy == nil || policy.Mode == CompressNone {
-		return reader, nil
-	}
-
-	zstdDecoder, err := zstd.NewReader(reader)
-	if err != nil {
-		return nil, err
-	}
-
-	return zstdDecoder.IOReadCloser(), nil
-}
-
-// newEncryptionReader returns encryption reader for decrypting backup.
-func newEncryptionReader(
-	policy *EncryptionPolicy, saConfig *SecretAgentConfig, reader io.ReadCloser,
-) (io.ReadCloser, error) {
-	if policy == nil {
-		return reader, nil
-	}
-
-	privateKey, err := ReadPrivateKey(policy, saConfig)
-	if err != nil {
-		return nil, err
-	}
-
-	encryptedReader, err := encryption.NewEncryptedReader(reader, privateKey)
-	if err != nil {
-		return nil, err
-	}
-
-	return encryptedReader, nil
->>>>>>> e78a6c13
 }