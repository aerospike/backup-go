module github.com/aerospike/backup-go

go 1.22

require (
	github.com/aerospike/aerospike-client-go/v7 v7.2.1
	github.com/aerospike/tools-common-go v0.0.0-20240308225527-766ab8f3da4b
	github.com/aws/aws-sdk-go-v2/config v1.27.11
	github.com/aws/aws-sdk-go-v2/service/s3 v1.53.1
	github.com/docker/docker v26.0.1+incompatible
	github.com/docker/go-connections v0.5.0
	github.com/google/go-cmp v0.6.0
	github.com/google/uuid v1.6.0
	github.com/minio/minio-go/v7 v7.0.69
	github.com/stretchr/testify v1.9.0
)

require (
	github.com/Azure/go-ansiterm v0.0.0-20230124172434-306776ec8161 // indirect
	github.com/Microsoft/go-winio v0.4.14 // indirect
	github.com/aws/aws-sdk-go-v2 v1.26.1 // indirect
	github.com/aws/aws-sdk-go-v2/aws/protocol/eventstream v1.6.2 // indirect
	github.com/aws/aws-sdk-go-v2/credentials v1.17.11 // indirect
	github.com/aws/aws-sdk-go-v2/feature/ec2/imds v1.16.1 // indirect
	github.com/aws/aws-sdk-go-v2/internal/configsources v1.3.5 // indirect
	github.com/aws/aws-sdk-go-v2/internal/endpoints/v2 v2.6.5 // indirect
	github.com/aws/aws-sdk-go-v2/internal/ini v1.8.0 // indirect
	github.com/aws/aws-sdk-go-v2/internal/v4a v1.3.5 // indirect
	github.com/aws/aws-sdk-go-v2/service/internal/accept-encoding v1.11.2 // indirect
	github.com/aws/aws-sdk-go-v2/service/internal/checksum v1.3.7 // indirect
	github.com/aws/aws-sdk-go-v2/service/internal/presigned-url v1.11.7 // indirect
	github.com/aws/aws-sdk-go-v2/service/internal/s3shared v1.17.5 // indirect
	github.com/aws/aws-sdk-go-v2/service/sso v1.20.5 // indirect
	github.com/aws/aws-sdk-go-v2/service/ssooidc v1.23.4 // indirect
	github.com/aws/aws-sdk-go-v2/service/sts v1.28.6 // indirect
	github.com/aws/smithy-go v1.20.2 // indirect
	github.com/cenkalti/backoff/v4 v4.2.1 // indirect
	github.com/davecgh/go-spew v1.1.2-0.20180830191138-d8f796af33cc // indirect
	github.com/distribution/reference v0.5.0 // indirect
	github.com/docker/go-units v0.5.0 // indirect
	github.com/dustin/go-humanize v1.0.1 // indirect
	github.com/felixge/httpsnoop v1.0.4 // indirect
	github.com/go-logr/logr v1.4.1 // indirect
	github.com/go-logr/stdr v1.2.2 // indirect
	github.com/gogo/protobuf v1.3.2 // indirect
<<<<<<< HEAD
	github.com/json-iterator/go v1.1.12 // indirect
	github.com/klauspost/compress v1.17.6 // indirect
	github.com/klauspost/cpuid/v2 v2.2.6 // indirect
=======
	github.com/jmespath/go-jmespath v0.4.0 // indirect
>>>>>>> bb73f390
	github.com/kr/pretty v0.3.1 // indirect
	github.com/minio/md5-simd v1.1.2 // indirect
	github.com/minio/sha256-simd v1.0.1 // indirect
	github.com/moby/docker-image-spec v1.3.1 // indirect
	github.com/moby/term v0.5.0 // indirect
	github.com/modern-go/concurrent v0.0.0-20180306012644-bacd9c7ef1dd // indirect
	github.com/modern-go/reflect2 v1.0.2 // indirect
	github.com/morikuni/aec v1.0.0 // indirect
	github.com/opencontainers/go-digest v1.0.0 // indirect
	github.com/opencontainers/image-spec v1.0.2 // indirect
	github.com/pkg/errors v0.9.1 // indirect
	github.com/pmezard/go-difflib v1.0.1-0.20181226105442-5d4384ee4fb2 // indirect
	github.com/rogpeppe/go-internal v1.10.0 // indirect
<<<<<<< HEAD
	github.com/rs/xid v1.5.0 // indirect
=======
>>>>>>> bb73f390
	github.com/stretchr/objx v0.5.2 // indirect
	github.com/yuin/gopher-lua v1.1.1 // indirect
	go.opentelemetry.io/contrib/instrumentation/net/http/otelhttp v0.48.0 // indirect
	go.opentelemetry.io/otel v1.23.1 // indirect
	go.opentelemetry.io/otel/exporters/otlp/otlptrace v1.23.1 // indirect
	go.opentelemetry.io/otel/metric v1.23.1 // indirect
	go.opentelemetry.io/otel/trace v1.23.1 // indirect
	go.opentelemetry.io/proto/otlp v1.1.0 // indirect
<<<<<<< HEAD
	golang.org/x/crypto v0.22.0 // indirect
=======
>>>>>>> bb73f390
	golang.org/x/net v0.24.0 // indirect
	golang.org/x/sync v0.7.0 // indirect
	golang.org/x/sys v0.19.0 // indirect
	golang.org/x/text v0.14.0 // indirect
	golang.org/x/time v0.5.0 // indirect
	google.golang.org/genproto/googleapis/rpc v0.0.0-20240401170217-c3f982113cda // indirect
	google.golang.org/grpc v1.63.2 // indirect
	google.golang.org/protobuf v1.33.0 // indirect
	gopkg.in/check.v1 v1.0.0-20201130134442-10cb98267c6c // indirect
	gopkg.in/ini.v1 v1.67.0 // indirect
	gopkg.in/yaml.v3 v3.0.1 // indirect
)<|MERGE_RESOLUTION|>--- conflicted
+++ resolved
@@ -43,13 +43,10 @@
 	github.com/go-logr/logr v1.4.1 // indirect
 	github.com/go-logr/stdr v1.2.2 // indirect
 	github.com/gogo/protobuf v1.3.2 // indirect
-<<<<<<< HEAD
+	github.com/jmespath/go-jmespath v0.4.0 // indirect
 	github.com/json-iterator/go v1.1.12 // indirect
 	github.com/klauspost/compress v1.17.6 // indirect
 	github.com/klauspost/cpuid/v2 v2.2.6 // indirect
-=======
-	github.com/jmespath/go-jmespath v0.4.0 // indirect
->>>>>>> bb73f390
 	github.com/kr/pretty v0.3.1 // indirect
 	github.com/minio/md5-simd v1.1.2 // indirect
 	github.com/minio/sha256-simd v1.0.1 // indirect
@@ -63,10 +60,7 @@
 	github.com/pkg/errors v0.9.1 // indirect
 	github.com/pmezard/go-difflib v1.0.1-0.20181226105442-5d4384ee4fb2 // indirect
 	github.com/rogpeppe/go-internal v1.10.0 // indirect
-<<<<<<< HEAD
 	github.com/rs/xid v1.5.0 // indirect
-=======
->>>>>>> bb73f390
 	github.com/stretchr/objx v0.5.2 // indirect
 	github.com/yuin/gopher-lua v1.1.1 // indirect
 	go.opentelemetry.io/contrib/instrumentation/net/http/otelhttp v0.48.0 // indirect
@@ -75,10 +69,10 @@
 	go.opentelemetry.io/otel/metric v1.23.1 // indirect
 	go.opentelemetry.io/otel/trace v1.23.1 // indirect
 	go.opentelemetry.io/proto/otlp v1.1.0 // indirect
-<<<<<<< HEAD
+	golang.org/x/net v0.24.0 // indirect
+	golang.org/x/sync v0.7.0 // indirect
+	golang.org/x/sys v0.19.0 // indirect
 	golang.org/x/crypto v0.22.0 // indirect
-=======
->>>>>>> bb73f390
 	golang.org/x/net v0.24.0 // indirect
 	golang.org/x/sync v0.7.0 // indirect
 	golang.org/x/sys v0.19.0 // indirect
