--- conflicted
+++ resolved
@@ -153,13 +153,8 @@
 		batchSize := bwh.config.Parallel
 		writeWorkers := []*writeWorker[*models.Token]{}
 
-<<<<<<< HEAD
-		for i, writer := range writers {
-			dw, err := getTokenWriteWorker(bwh.config.EncoderFactory, writer, bwh.namespace, i == 0, &bwh.stats)
-=======
 		for i, writer := range bwh.writers {
 			encoder, err := bwh.config.EncoderFactory.CreateEncoder()
->>>>>>> cfeabf60
 			if err != nil {
 				errChan <- err
 				return
@@ -175,7 +170,8 @@
 				}
 			}
 
-			dataWriter := newTokenWriter(encoder, writer)
+			var dataWriter dataWriter[*models.Token] = newTokenWriter(encoder, writer)
+			dataWriter = newWriterWithTokenStats(dataWriter, &bwh.stats)
 			worker := newWriteWorker(dataWriter)
 			writeWorkers = append(writeWorkers, worker)
 			// if we have not reached the batch size and we have more writers
@@ -209,45 +205,4 @@
 	case err := <-bwh.errors:
 		return err
 	}
-<<<<<<< HEAD
-}
-
-func getTokenWriteWorker(eb EncoderFactory, w io.Writer, namespace string,
-	first bool, stats *BackupStats) (*tokenWriteWorker, error) {
-	writer, err := getTokenWriter(eb, w, namespace, first)
-	if err != nil {
-		return nil, err
-	}
-
-	writer = newWriterWithTokenStats(writer, stats)
-
-	return newWriteWorker(writer), nil
-}
-
-func getTokenWriter(eb EncoderFactory, w io.Writer, namespace string, first bool) (tokenWriter, error) {
-	enc, err := eb.CreateEncoder()
-	if err != nil {
-		return nil, err
-	}
-
-	var writer tokenWriter
-
-	switch encT := enc.(type) {
-	case *asb.Encoder:
-		asbw := newAsbWriter(encT, w)
-
-		err := asbw.Init(namespace, first)
-		if err != nil {
-			return nil, err
-		}
-
-		writer = asbw
-
-	default:
-		writer = newGenericWriter(encT, w)
-	}
-
-	return writer, nil
-=======
->>>>>>> cfeabf60
 }