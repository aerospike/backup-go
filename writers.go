--- conflicted
+++ resolved
@@ -81,33 +81,6 @@
 	}
 }
 
-<<<<<<< HEAD
-// **** Token Writer ****
-
-// tokenWriter satisfies the DataWriter interface
-// It writes the types from the models package as encoded data
-// to an io.Writer. It uses an Encoder to encode the data.
-type tokenWriter struct {
-	encoder encoding.Encoder
-	output  io.Writer
-}
-
-// newTokenWriter creates a new tokenWriter
-func newTokenWriter(encoder encoding.Encoder, output io.Writer) *tokenWriter {
-	return &tokenWriter{
-		encoder: encoder,
-		output:  output,
-	}
-}
-
-// Write encodes v and writes it to the output
-func (w *tokenWriter) Write(v *models.Token) error {
-	data, err := w.encoder.EncodeToken(v)
-	if err != nil {
-		return fmt.Errorf("error encoding token: %w", err)
-	}
-
-=======
 // **** Token Stats Writer ****
 
 // statsSetterToken is an interface for setting the stats of a backup job
@@ -176,7 +149,6 @@
 		return fmt.Errorf("error encoding token: %w", err)
 	}
 
->>>>>>> c53d1ff7
 	_, err = w.output.Write(data)
 
 	return err
