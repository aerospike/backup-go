// Copyright 2024 Aerospike, Inc.
//
// Licensed under the Apache License, Version 2.0 (the "License");
// you may not use this file except in compliance with the License.
// You may obtain a copy of the License at
//
// http://www.apache.org/licenses/LICENSE-2.0
//
// Unless required by applicable law or agreed to in writing, software
// distributed under the License is distributed on an "AS IS" BASIS,
// WITHOUT WARRANTIES OR CONDITIONS OF ANY KIND, either express or implied.
// See the License for the specific language governing permissions and
// limitations under the License.

package flags

import (
	"testing"

	"github.com/stretchr/testify/assert"
)

func TestBackup_NewFlagSet(t *testing.T) {
	t.Parallel()
	backup := NewBackup()

	flagSet := backup.NewFlagSet()

	args := []string{
		"--output-file", "backup-file.bak",
		"--file-limit", "5000",
		"--after-digest", "some-digest",
		"--modified-before", "2023-09-01_12:00:00",
		"--modified-after", "2023-09-02_12:00:00",
		"--max-records", "1000",
		"--no-bins",
		"--sleep-between-retries", "10",
		"--filter-exp", "encoded-filter-exp",
		"--parallel-nodes",
		"--remove-artifacts",
		"--compact",
		"--node-list", "node1,node2",
		"--no-ttl-only",
<<<<<<< HEAD
		"--partition-list", "4000,1-236,EjRWeJq83vEjRRI0VniavN7xI0U=",
=======
		"--prefer-racks", "1,2,3,4",
>>>>>>> 6a7c639a
	}

	err := flagSet.Parse(args)
	assert.NoError(t, err)

	result := backup.GetBackup()

	assert.Equal(t, "backup-file.bak", result.OutputFile, "The output-file flag should be parsed correctly")
	assert.Equal(t, int64(5000), result.FileLimit, "The file-limit flag should be parsed correctly")
	assert.Equal(t, "some-digest", result.AfterDigest, "The after-digest flag should be parsed correctly")
	assert.Equal(t, "2023-09-01_12:00:00", result.ModifiedBefore, "The modified-before flag should be parsed correctly")
	assert.Equal(t, "2023-09-02_12:00:00", result.ModifiedAfter, "The modified-after flag should be parsed correctly")
	assert.Equal(t, int64(1000), result.MaxRecords, "The max-records flag should be parsed correctly")
	assert.True(t, result.NoBins, "The no-bins flag should be parsed correctly")
	assert.Equal(t, 10, result.SleepBetweenRetries, "The sleep-between-retries flag should be parsed correctly")
	assert.Equal(t, "encoded-filter-exp", result.FilterExpression, "The filter-exp flag should be parsed correctly")
	assert.Equal(t, true, result.ParallelNodes, "The parallel-nodes flag should be parsed correctly")
	assert.Equal(t, true, result.RemoveArtifacts, "The remove-artifacts flag should be parsed correctly")
	assert.Equal(t, true, result.Compact, "The compact flag should be parsed correctly")
	assert.Equal(t, "node1,node2", result.NodeList, "The node-list flag should be parsed correctly")
	assert.Equal(t, true, result.NoTTLOnly, "The no-ttl-only flag should be parsed correctly")
<<<<<<< HEAD
	assert.Equal(t, "4000,1-236,EjRWeJq83vEjRRI0VniavN7xI0U=", result.PartitionList, "The partition-list flag should be parsed correctly")
=======
	assert.Equal(t, "1,2,3,4", result.PreferRacks, "The prefer-racks flag should be parsed correctly")
>>>>>>> 6a7c639a
}

func TestBackup_NewFlagSet_DefaultValues(t *testing.T) {
	t.Parallel()
	backup := NewBackup()

	flagSet := backup.NewFlagSet()

	err := flagSet.Parse([]string{})
	assert.NoError(t, err)

	result := backup.GetBackup()

	assert.Equal(t, "", result.OutputFile, "The default value for output-file should be an empty string")
	assert.Equal(t, int64(0), result.FileLimit, "The default value for file-limit should be 0")
	assert.Equal(t, "", result.AfterDigest, "The default value for after-digest should be an empty string")
	assert.Equal(t, "", result.ModifiedBefore, "The default value for modified-before should be an empty string")
	assert.Equal(t, "", result.ModifiedAfter, "The default value for modified-after should be an empty string")
	assert.Equal(t, int64(0), result.MaxRecords, "The default value for max-records should be 0")
	assert.False(t, result.NoBins, "The default value for no-bins should be false")
	assert.Equal(t, 5, result.SleepBetweenRetries, "The default value for sleep-between-retries should be 5")
	assert.Equal(t, "", result.FilterExpression, "The default value for filter-exp should be an empty string")
	assert.Equal(t, false, result.ParallelNodes, "The default value for parallel-nodes should be false")
	assert.Equal(t, false, result.RemoveArtifacts, "The default value for remove-artifacts should be false")
	assert.Equal(t, false, result.Compact, "The default value for compact should be false")
	assert.Equal(t, "", result.NodeList, "The default value for node-list should be empty")
	assert.Equal(t, false, result.NoTTLOnly, "The default value for no-ttl-only should be false")
<<<<<<< HEAD
	assert.Equal(t, "", result.PartitionList, "The default value for partition-list should be empty string")
=======
	assert.Equal(t, "", result.PreferRacks, "The default value for prefer-racks should be false")
>>>>>>> 6a7c639a
}<|MERGE_RESOLUTION|>--- conflicted
+++ resolved
@@ -41,11 +41,8 @@
 		"--compact",
 		"--node-list", "node1,node2",
 		"--no-ttl-only",
-<<<<<<< HEAD
+		"--prefer-racks", "1,2,3,4",
 		"--partition-list", "4000,1-236,EjRWeJq83vEjRRI0VniavN7xI0U=",
-=======
-		"--prefer-racks", "1,2,3,4",
->>>>>>> 6a7c639a
 	}
 
 	err := flagSet.Parse(args)
@@ -67,11 +64,8 @@
 	assert.Equal(t, true, result.Compact, "The compact flag should be parsed correctly")
 	assert.Equal(t, "node1,node2", result.NodeList, "The node-list flag should be parsed correctly")
 	assert.Equal(t, true, result.NoTTLOnly, "The no-ttl-only flag should be parsed correctly")
-<<<<<<< HEAD
+	assert.Equal(t, "1,2,3,4", result.PreferRacks, "The prefer-racks flag should be parsed correctly")
 	assert.Equal(t, "4000,1-236,EjRWeJq83vEjRRI0VniavN7xI0U=", result.PartitionList, "The partition-list flag should be parsed correctly")
-=======
-	assert.Equal(t, "1,2,3,4", result.PreferRacks, "The prefer-racks flag should be parsed correctly")
->>>>>>> 6a7c639a
 }
 
 func TestBackup_NewFlagSet_DefaultValues(t *testing.T) {
@@ -99,9 +93,6 @@
 	assert.Equal(t, false, result.Compact, "The default value for compact should be false")
 	assert.Equal(t, "", result.NodeList, "The default value for node-list should be empty")
 	assert.Equal(t, false, result.NoTTLOnly, "The default value for no-ttl-only should be false")
-<<<<<<< HEAD
+	assert.Equal(t, "", result.PreferRacks, "The default value for prefer-racks should be false")
 	assert.Equal(t, "", result.PartitionList, "The default value for partition-list should be empty string")
-=======
-	assert.Equal(t, "", result.PreferRacks, "The default value for prefer-racks should be false")
->>>>>>> 6a7c639a
 }