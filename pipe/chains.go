// Copyright 2024 Aerospike, Inc.
//
// Licensed under the Apache License, Version 2.0 (the "License");
// you may not use this file except in compliance with the License.
// You may obtain a copy of the License at
//
// http://www.apache.org/licenses/LICENSE-2.0
//
// Unless required by applicable law or agreed to in writing, software
// distributed under the License is distributed on an "AS IS" BASIS,
// WITHOUT WARRANTIES OR CONDITIONS OF ANY KIND, either express or implied.
// See the License for the specific language governing permissions and
// limitations under the License.

package pipe

import (
	"context"
	"errors"
	"fmt"
	"io"

	"github.com/aerospike/backup-go/internal/bandwidth"
	"github.com/aerospike/backup-go/models"
)

<<<<<<< HEAD
=======
const (
	readerBufferSize = 256
	writerBufferSize = readerBufferSize
)

>>>>>>> 63032218
// Reader describes data readers. To exit worker, the Reader must return io.EOF.
type Reader[T models.TokenConstraint] interface {
	Read(ctx context.Context) (T, error)
	Close()
}

// Writer describes data writers.
type Writer[T models.TokenConstraint] interface {
	Write(context.Context, T) (n int, err error)
	Close() (err error)
}

// Processor describes data processors.
type Processor[T models.TokenConstraint] interface {
	Process(T) (T, error)
}

// The Chain contains a routine to process data. Chains will be running in parallel.
// Each routine is built from a Reader and/or Processor and/or Writer.
type Chain[T models.TokenConstraint] struct {
	routine func(context.Context) error
}

// Run execute the chain.
func (c *Chain[T]) Run(ctx context.Context) error {
	return c.routine(ctx)
}

// NewReaderChain returns a new Chain with a Reader and a Processor,
// and communication channel for backup operation.
//
//nolint:gocritic // No need to give names to the result here.
func NewReaderChain[T models.TokenConstraint](r Reader[T], p Processor[T], readerBufferSize int,
) (*Chain[T], chan T) {
	output := make(chan T, readerBufferSize)
	routine := newReaderRoutine(r, p, output)

	return &Chain[T]{
		routine: routine,
	}, output
}

// newReaderRoutine returns a function that will be executed in goroutine to process a reader.
func newReaderRoutine[T models.TokenConstraint](r Reader[T], p Processor[T], output chan<- T,
) func(context.Context) error {
	return func(ctx context.Context) error {
		defer r.Close()
		defer close(output)

		for {
			select {
			case <-ctx.Done():
				return ctx.Err()
			default:
				data, err := r.Read(ctx)
				if err != nil {
					if errors.Is(err, io.EOF) {
						return nil
					}

					return fmt.Errorf("failed to read data: %w", err)
				}

				data, err = p.Process(data)
				if err != nil {
					if errors.Is(err, models.ErrFilteredOut) {
						continue
					}

					return fmt.Errorf("failed to process data: %w", err)
				}

				select {
				case <-ctx.Done():
					return ctx.Err()
				case output <- data:
				}
			}
		}
	}
}

// NewWriterChain returns a new Chain with a Writer,
// and communication channel for backup operation.
//
//nolint:gocritic // No need to give names to the result here.
<<<<<<< HEAD
func NewWriterChain[T models.TokenConstraint](w Writer[T], limiter *rate.Limiter, writerBufferSize int,
) (*Chain[T], chan T) {
=======
func NewWriterChain[T models.TokenConstraint](w Writer[T], limiter *bandwidth.Limiter) (*Chain[T], chan T) {
>>>>>>> 63032218
	input := make(chan T, writerBufferSize)
	routine := newWriterRoutine(w, input, limiter)

	return &Chain[T]{
		routine: routine,
	}, input
}

// newWriterRoutine returns a function that will be executed in goroutine to process a writer.
func newWriterRoutine[T models.TokenConstraint](w Writer[T], input <-chan T, limiter *bandwidth.Limiter,
) func(context.Context) error {
	// Notice!
	// It is important to return func with `(err error)`,
	// otherwise the err variable will always be nil.
	// Don't replace it with `var err error`.
	return func(ctx context.Context) (err error) {
		defer func() {
			cErr := w.Close()
			// Process errors, not to lose any of them.
			switch {
			case err == nil:
				// In case the main error is nil, we assign a close error to it. (close error can be nil, it's ok)
				err = cErr
			case cErr != nil:
				// In case we have a Writer error and close error, we combine them into one error.
				err = fmt.Errorf("write error: %w, close error: %w", err, cErr)
			}
		}()

		for {
			select {
			case <-ctx.Done():
				return ctx.Err()
			case data, ok := <-input:
				if !ok {
					return nil
				}

				n, err := w.Write(ctx, data)
				if err != nil {
					return fmt.Errorf("failed to write data: %w", err)
				}

				if limiter != nil {
					if err := limiter.Wait(ctx, n); err != nil {
						return fmt.Errorf("failed to limit data write: %w", err)
					}
				}
			}
		}
	}
}<|MERGE_RESOLUTION|>--- conflicted
+++ resolved
@@ -24,14 +24,6 @@
 	"github.com/aerospike/backup-go/models"
 )
 
-<<<<<<< HEAD
-=======
-const (
-	readerBufferSize = 256
-	writerBufferSize = readerBufferSize
-)
-
->>>>>>> 63032218
 // Reader describes data readers. To exit worker, the Reader must return io.EOF.
 type Reader[T models.TokenConstraint] interface {
 	Read(ctx context.Context) (T, error)
@@ -118,12 +110,8 @@
 // and communication channel for backup operation.
 //
 //nolint:gocritic // No need to give names to the result here.
-<<<<<<< HEAD
-func NewWriterChain[T models.TokenConstraint](w Writer[T], limiter *rate.Limiter, writerBufferSize int,
+func NewWriterChain[T models.TokenConstraint](w Writer[T], limiter *bandwidth.Limiter, writerBufferSize int,
 ) (*Chain[T], chan T) {
-=======
-func NewWriterChain[T models.TokenConstraint](w Writer[T], limiter *bandwidth.Limiter) (*Chain[T], chan T) {
->>>>>>> 63032218
 	input := make(chan T, writerBufferSize)
 	routine := newWriterRoutine(w, input, limiter)
 
