--- conflicted
+++ resolved
@@ -141,17 +141,7 @@
 }
 
 // NewDecoder creates a new Decoder.
-<<<<<<< HEAD
 func NewDecoder[T models.TokenConstraint](src io.Reader, filename string) (*Decoder[T], error) {
-	cbs := bufio.NewReader(src)
-	asb := Decoder[T]{
-		filename: filename,
-		countingByteScanner: countingByteScanner{
-			cbs,
-			0,
-		},
-=======
-func NewDecoder[T models.TokenConstraint](src io.Reader) (*Decoder[T], error) {
 	var err error
 
 	reader := &countingReader{
@@ -160,8 +150,8 @@
 	}
 
 	asb := Decoder[T]{
+		filename: filename,
 		reader: reader,
->>>>>>> 01edb34f
 	}
 
 	asb.header, err = asb.readHeader()
