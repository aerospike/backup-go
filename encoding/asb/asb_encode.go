// Copyright 2024-2024 Aerospike, Inc.
//
// Licensed under the Apache License, Version 2.0 (the "License");
// you may not use this file except in compliance with the License.
// You may obtain a copy of the License at
//
// http://www.apache.org/licenses/LICENSE-2.0
//
// Unless required by applicable law or agreed to in writing, software
// distributed under the License is distributed on an "AS IS" BASIS,
// WITHOUT WARRANTIES OR CONDITIONS OF ANY KIND, either express or implied.
// See the License for the specific language governing permissions and
// limitations under the License.

package asb

import (
	"encoding/base64"
	"errors"
	"fmt"
	"io"

	"github.com/aerospike/backup-go/models"

	a "github.com/aerospike/aerospike-client-go/v7"
	particleType "github.com/aerospike/aerospike-client-go/v7/types/particle_type"
)

type Encoder struct {
	output io.Writer
}

func NewEncoder(output io.Writer) (*Encoder, error) {
	return &Encoder{
		output: output,
	}, nil
}

func (o *Encoder) EncodeToken(token *models.Token) (int, error) {
	switch token.Type {
	case models.TokenTypeRecord:
		return o.EncodeRecord(&token.Record)
	case models.TokenTypeUDF:
		data, err := o.EncodeUDF(token.UDF)
		return len(data), err
	case models.TokenTypeSIndex:
		return o.EncodeSIndex(token.SIndex)
	case models.TokenTypeInvalid:
		return 0, errors.New("invalid token")
	default:
		return 0, fmt.Errorf("invalid token type: %v", token.Type)
	}
}

func (o *Encoder) EncodeRecord(rec *models.Record) (int, error) {
	return recordToASB(rec, o.output)
}

func (o *Encoder) EncodeUDF(_ *models.UDF) ([]byte, error) {
	return nil, fmt.Errorf("%w: unimplemented", errors.ErrUnsupported)
}

func (o *Encoder) EncodeSIndex(sindex *models.SIndex) (int, error) {
	return sindexToASB(sindex, o.output)
}

func (o *Encoder) WriteHeader(namespace string, firstFile bool) (int, error) {
	var bytesWritten int

	n, err := writeVersionText(ASBFormatVersion, o.output)
	bytesWritten += n

	if err != nil {
		return bytesWritten, err
	}

	n, err = writeNamespaceMetaText(namespace, o.output)
	bytesWritten += n

	if err != nil {
		return bytesWritten, err
	}

	if firstFile {
		n, err = writeFirstMetaText(o.output)
		bytesWritten += n

		if err != nil {
			return bytesWritten, err
		}
	}

	return bytesWritten, nil
}

// **** META DATA ****

func writeVersionText(asbVersion string, w io.Writer) (int, error) {
	return fmt.Fprintf(w, "Version %s\n", asbVersion)
}

func writeNamespaceMetaText(namespace string, w io.Writer) (int, error) {
	return fmt.Fprintf(w, "%c namespace %s\n", markerMetadataSection, escapeASB(namespace))
}

func writeFirstMetaText(w io.Writer) (int, error) {
	return fmt.Fprintf(w, "%c first-file\n", markerMetadataSection)
}

// **** RECORD ****

func recordToASB(r *models.Record, w io.Writer) (int, error) {
	var bytesWritten int

	n, err := keyToASB(r.Key, w)
	bytesWritten += n

	if err != nil {
		return bytesWritten, err
	}

	n, err = writeRecordHeaderGeneration(r.Generation, w)
	bytesWritten += n

	if err != nil {
		return bytesWritten, err
	}

	n, err = writeRecordHeaderExpiration(r.VoidTime, w)
	bytesWritten += n

	if err != nil {
		return bytesWritten, err
	}

	n, err = writeRecordHeaderBinCount(len(r.Bins), w)
	bytesWritten += n

	if err != nil {
		return bytesWritten, err
	}

	n, err = binsToASB(r.Bins, w)
	bytesWritten += n

	if err != nil {
		return bytesWritten, err
	}

	return bytesWritten, nil
}

func writeRecordHeaderGeneration(generation uint32, w io.Writer) (int, error) {
	return fmt.Fprintf(w, "%c %c %d\n", markerRecordHeader, recordHeaderTypeGen, generation)
}

func writeRecordHeaderExpiration(expiration int64, w io.Writer) (int, error) {
	return fmt.Fprintf(w, "%c %c %d\n", markerRecordHeader, recordHeaderTypeExpiration, expiration)
}

func writeRecordHeaderBinCount(binCount int, w io.Writer) (int, error) {
	return fmt.Fprintf(w, "%c %c %d\n", markerRecordHeader, recordHeaderTypeBinCount, binCount)
}

func binsToASB(bins a.BinMap, w io.Writer) (int, error) {
	var bytesWritten int

	// NOTE golang's random order map iteration
	// means that any backup files that include
	// multi element bin maps may not be identical
	// over multiple backups even if the data is the same
	for k, v := range bins {
		n, err := binToASB(k, v, w)
		bytesWritten += n

		if err != nil {
			return bytesWritten, err
		}
	}

	return bytesWritten, nil
}

func binToASB(k string, v any, w io.Writer) (int, error) {
	var (
		bytesWritten int
		err          error
	)

	switch v := v.(type) {
	case bool:
		bytesWritten, err = writeBinBool(k, v, w)
	case int64:
		bytesWritten, err = writeBinInt(k, v, w)
	case int32:
		bytesWritten, err = writeBinInt(k, v, w)
	case int16:
		bytesWritten, err = writeBinInt(k, v, w)
	case int8:
		bytesWritten, err = writeBinInt(k, v, w)
	case int:
		bytesWritten, err = writeBinInt(k, v, w)
	case float64:
		bytesWritten, err = writeBinFloat(k, v, w)
	case string:
		bytesWritten, err = writeBinString(k, v, w)
	case []byte:
<<<<<<< HEAD
		bytesWritten, err = writeBinBytes(k, v, w)
	case map[any]any:
		return bytesWritten, errors.New("map bin not supported")
	case []any:
		return bytesWritten, errors.New("list bin not supported")
=======
		encoded := base64Encode(v)
		data := blobBinToASB([]byte(encoded), binTypeBytes, binName)
		res.Write(data)
	case *a.RawBlobValue:
		data, err := rawBlobBinToASB(v, k)
		if err != nil {
			return nil, err
		}

		res.Write(data)
	case map[any]any:
		return nil, errors.New("maps are only supported in raw blob bins")
	case []any:
		return nil, errors.New("lists are only supported in raw blob bins")
>>>>>>> 18dd44c2
	case a.HLLValue:
		bytesWritten, err = writeBinHLL(k, v, w)
	case a.GeoJSONValue:
		bytesWritten, err = writeBinGeoJSON(k, v, w)
	case nil:
		bytesWritten, err = writeBinNil(k, w)
	default:
		return bytesWritten, fmt.Errorf("unknown bin type: %T, key: %s", v, k)
	}

	return bytesWritten, err
}

func writeBinBool(name string, v bool, w io.Writer) (int, error) {
	return fmt.Fprintf(w, "%c %c %s %c\n", markerRecordBins, binTypeBool, escapeASB(name), boolToASB(v))
}

type binTypesInt interface {
	int64 | int32 | int16 | int8 | int
}

func writeBinInt[T binTypesInt](name string, v T, w io.Writer) (int, error) {
	return fmt.Fprintf(w, "%c %c %s %d\n", markerRecordBins, binTypeInt, escapeASB(name), v)
}

func writeBinFloat(name string, v float64, w io.Writer) (int, error) {
	return fmt.Fprintf(w, "%c %c %s %f\n", markerRecordBins, binTypeFloat, escapeASB(name), v)
}

func writeBinString(name, v string, w io.Writer) (int, error) {
	return fmt.Fprintf(w, "%c %c %s %d %s\n", markerRecordBins, binTypeString, escapeASB(name), len(v), v)
}

func writeBinBytes(name string, v []byte, w io.Writer) (int, error) {
	encoded := base64Encode(v)
	return fmt.Fprintf(w, "%c %c %s %d %s\n", markerRecordBins, binTypeBytes, escapeASB(name), len(encoded), encoded)
}

func writeBinHLL(name string, v a.HLLValue, w io.Writer) (int, error) {
	encoded := base64Encode(v)
	return fmt.Fprintf(w, "%c %c %s %d %s\n", markerRecordBins, binTypeBytesHLL, escapeASB(name), len(encoded), encoded)
}

func writeBinGeoJSON(name string, v a.GeoJSONValue, w io.Writer) (int, error) {
	return fmt.Fprintf(w, "%c %c %s %d %s\n", markerRecordBins, binTypeGeoJSON, escapeASB(name), len(v), v)
}

func writeBinNil(name string, w io.Writer) (int, error) {
	return fmt.Fprintf(w, "%c %c %s\n", markerRecordBins, binTypeNil, escapeASB(name))
}

func rawBlobBinToASB(cdt *a.RawBlobValue, name string) ([]byte, error) {
	switch cdt.ParticleType {
	case particleType.MAP:
		return rawMapBinToASB(cdt, name), nil
	case particleType.LIST:
		return rawListBinToASB(cdt, name), nil
	default:
		return nil, fmt.Errorf("invalid raw blob bin particle type: %v", cdt.ParticleType)
	}
}

func rawMapBinToASB(cdt *a.RawBlobValue, name string) []byte {
	var res bytes.Buffer

	binName := escapeASBS(name)
	b64Bytes := base64Encode(cdt.Data)
	data := blobBinToASB([]byte(b64Bytes), binTypeBytesMap, binName)
	res.Write(data)

	return res.Bytes()
}

func rawListBinToASB(cdt *a.RawBlobValue, name string) []byte {
	var res bytes.Buffer

	binName := escapeASBS(name)
	b64Bytes := base64Encode(cdt.Data)
	data := blobBinToASB([]byte(b64Bytes), binTypeBytesList, binName)
	res.Write(data)

	return res.Bytes()
}

func blobBinToASB(val []byte, bytesType byte, name string) []byte {
	return []byte(fmt.Sprintf("%c %s %d %s\n", bytesType, name, len(val), val))
}

func boolToASB(b bool) byte {
	if b {
		return boolTrueByte
	}

	return boolFalseByte
}

func keyToASB(k *a.Key, w io.Writer) (int, error) {
	var bytesWritten int

	userKey := k.Value()
	if userKey != nil {
		n, err := userKeyToASB(k.Value(), w)
		bytesWritten += n

		if err != nil {
			return bytesWritten, err
		}
	}

	n, err := writeRecordNamespace(k.Namespace(), w)
	bytesWritten += n

	if err != nil {
		return bytesWritten, err
	}

	n, err = writeRecordDigest(k.Digest(), w)
	bytesWritten += n

	if err != nil {
		return bytesWritten, err
	}

	if k.SetName() != "" {
		n, err = writeRecordSet(k.SetName(), w)
		bytesWritten += n

		if err != nil {
			return bytesWritten, err
		}
	}

	return bytesWritten, nil
}

func base64Encode(v []byte) []byte {
	encoded := make([]byte, base64.StdEncoding.EncodedLen(len(v)))
	base64.StdEncoding.Encode(encoded, v)

	return encoded
}

func writeRecordNamespace(namespace string, w io.Writer) (int, error) {
	return fmt.Fprintf(w, "%c %c %s\n", markerRecordHeader, recordHeaderTypeNamespace, escapeASB(namespace))
}

func writeRecordDigest(digest []byte, w io.Writer) (int, error) {
	encoded := base64Encode(digest)
	return fmt.Fprintf(w, "%c %c %s\n", markerRecordHeader, recordHeaderTypeDigest, encoded)
}

func writeRecordSet(setName string, w io.Writer) (int, error) {
	return fmt.Fprintf(w, "%c %c %s\n", markerRecordHeader, recordHeaderTypeSet, escapeASB(setName))
}

func userKeyToASB(userKey a.Value, w io.Writer) (int, error) {
	val := userKey.GetObject()
	switch v := val.(type) {
	// need the repeated int cases to satisfy the generic type checker
	case int64:
		return writeUserKeyInt(v, w)
	case int32:
		return writeUserKeyInt(v, w)
	case int16:
		return writeUserKeyInt(v, w)
	case int8:
		return writeUserKeyInt(v, w)
	case int:
		return writeUserKeyInt(v, w)
	case float64:
		return writeUserKeyFloat(v, w)
	case string:
		return writeUserKeyString(v, w)
	case []byte:
		return writeUserKeyBytes(v, w)
	default:
		return 0, fmt.Errorf("invalid user key type: %T", v)
	}
}

type UserKeyTypesInt interface {
	int64 | int32 | int16 | int8 | int
}

func writeUserKeyInt[T UserKeyTypesInt](v T, w io.Writer) (int, error) {
	return fmt.Fprintf(w, "%c %c %c %d\n", markerRecordHeader, recordHeaderTypeKey, keyTypeInt, v)
}

func writeUserKeyFloat(v float64, w io.Writer) (int, error) {
	return fmt.Fprintf(w, "%c %c %c %f\n", markerRecordHeader, recordHeaderTypeKey, keyTypeFloat, v)
}

func writeUserKeyString(v string, w io.Writer) (int, error) {
	return fmt.Fprintf(w, "%c %c %c %d %s\n", markerRecordHeader, recordHeaderTypeKey, keyTypeString, len(v), v)
}

func writeUserKeyBytes(v []byte, w io.Writer) (int, error) {
	encoded := base64Encode(v)
	return fmt.Fprintf(w, "%c %c %c %d %s\n", markerRecordHeader, recordHeaderTypeKey, keyTypeBytes, len(encoded), encoded)
}

// **** SINDEX ****

// control characters
var asbEscapedChars = map[byte]struct{}{
	'\\': {},
	' ':  {},
	'\n': {},
}

func escapeASB(s string) string {
	escapeCount := 0

	for _, c := range s {
		if _, ok := asbEscapedChars[byte(c)]; ok {
			escapeCount++
		}
	}

	if escapeCount == 0 {
		return s
	}

	escaped := make([]byte, len(s)+escapeCount)
	i := 0

	for _, c := range s {
		if _, ok := asbEscapedChars[byte(c)]; ok {
			escaped[i] = '\\'
			i++
		}

		escaped[i] = byte(c)
		i++
	}

	return string(escaped)
}

func sindexToASB(sindex *models.SIndex, w io.Writer) (int, error) {
	var bytesWritten int

	// sindexes only ever use 1 path for now
	numPaths := 1

	n, err := fmt.Fprintf(
		w,
		"%c %c %s %s %s %c %d %s %c",
		markerGlobalSection,
		globalTypeSIndex,
		escapeASB(sindex.Namespace),
		escapeASB(sindex.Set),
		escapeASB(sindex.Name),
		byte(sindex.IndexType),
		numPaths,
		escapeASB(sindex.Path.BinName),
		byte(sindex.Path.BinType),
	)
	bytesWritten += n

	if err != nil {
		return bytesWritten, err
	}

	if sindex.Path.B64Context != "" {
		n, err = fmt.Fprintf(w, " %s", sindex.Path.B64Context)
		bytesWritten += n

		if err != nil {
			return bytesWritten, err
		}
	}

	n, err = fmt.Fprintf(w, "\n")
	bytesWritten += n

	return bytesWritten, err
}<|MERGE_RESOLUTION|>--- conflicted
+++ resolved
@@ -205,28 +205,9 @@
 	case string:
 		bytesWritten, err = writeBinString(k, v, w)
 	case []byte:
-<<<<<<< HEAD
 		bytesWritten, err = writeBinBytes(k, v, w)
-	case map[any]any:
-		return bytesWritten, errors.New("map bin not supported")
-	case []any:
-		return bytesWritten, errors.New("list bin not supported")
-=======
-		encoded := base64Encode(v)
-		data := blobBinToASB([]byte(encoded), binTypeBytes, binName)
-		res.Write(data)
 	case *a.RawBlobValue:
-		data, err := rawBlobBinToASB(v, k)
-		if err != nil {
-			return nil, err
-		}
-
-		res.Write(data)
-	case map[any]any:
-		return nil, errors.New("maps are only supported in raw blob bins")
-	case []any:
-		return nil, errors.New("lists are only supported in raw blob bins")
->>>>>>> 18dd44c2
+		bytesWritten, err = writeRawBlobBin(v, k, w)
 	case a.HLLValue:
 		bytesWritten, err = writeBinHLL(k, v, w)
 	case a.GeoJSONValue:
@@ -278,37 +259,25 @@
 	return fmt.Fprintf(w, "%c %c %s\n", markerRecordBins, binTypeNil, escapeASB(name))
 }
 
-func rawBlobBinToASB(cdt *a.RawBlobValue, name string) ([]byte, error) {
+func writeRawBlobBin(cdt *a.RawBlobValue, name string, w io.Writer) (int, error) {
 	switch cdt.ParticleType {
 	case particleType.MAP:
-		return rawMapBinToASB(cdt, name), nil
+		return writeRawMapBin(cdt, name, w)
 	case particleType.LIST:
-		return rawListBinToASB(cdt, name), nil
+		return writeRawListBin(cdt, name, w)
 	default:
-		return nil, fmt.Errorf("invalid raw blob bin particle type: %v", cdt.ParticleType)
-	}
-}
-
-func rawMapBinToASB(cdt *a.RawBlobValue, name string) []byte {
-	var res bytes.Buffer
-
-	binName := escapeASBS(name)
-	b64Bytes := base64Encode(cdt.Data)
-	data := blobBinToASB([]byte(b64Bytes), binTypeBytesMap, binName)
-	res.Write(data)
-
-	return res.Bytes()
-}
-
-func rawListBinToASB(cdt *a.RawBlobValue, name string) []byte {
-	var res bytes.Buffer
-
-	binName := escapeASBS(name)
-	b64Bytes := base64Encode(cdt.Data)
-	data := blobBinToASB([]byte(b64Bytes), binTypeBytesList, binName)
-	res.Write(data)
-
-	return res.Bytes()
+		return 0, fmt.Errorf("invalid raw blob bin particle type: %v", cdt.ParticleType)
+	}
+}
+
+func writeRawMapBin(cdt *a.RawBlobValue, name string, w io.Writer) (int, error) {
+	encoded := base64Encode(cdt.Data)
+	return fmt.Fprintf(w, "%c %c %s %d %s\n", markerRecordBins, binTypeBytesMap, escapeASB(name), len(encoded), encoded)
+}
+
+func writeRawListBin(cdt *a.RawBlobValue, name string, w io.Writer) (int, error) {
+	encoded := base64Encode(cdt.Data)
+	return fmt.Fprintf(w, "%c %c %s %d %s\n", markerRecordBins, binTypeBytesList, escapeASB(name), len(encoded), encoded)
 }
 
 func blobBinToASB(val []byte, bytesType byte, name string) []byte {
