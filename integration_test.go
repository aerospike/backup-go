--- conflicted
+++ resolved
@@ -74,10 +74,7 @@
 	namespace         string
 	set               string
 	aerospikePort     int
-<<<<<<< HEAD
-=======
 	expectedSIndexes  []*models.SIndex
->>>>>>> d4fd1666
 }
 
 func (suite *backupRestoreTestSuite) SetupSuite() {
@@ -303,7 +300,6 @@
 					Namespace:      suite.namespace,
 					Parallel:       100,
 					EncoderFactory: encoding.NewASBEncoderFactory(),
-<<<<<<< HEAD
 				},
 				restoreConfig: backup.NewRestoreConfig(),
 				bins:          testBins,
@@ -323,27 +319,6 @@
 				},
 				restoreConfig: backup.NewRestoreConfig(),
 				bins:          testBins,
-=======
-				},
-				restoreConfig: backup.NewRestoreConfig(),
-				bins:          testBins,
-				fileSizeLimit: 0,
-				expectedFiles: 100,
-			},
-		},
-		{
-			name: "parallel with file size limit",
-			args: args{
-				backupConfig: &backup.BackupConfig{
-					Partitions:     backup.NewPartitionRange(0, 4096),
-					Set:            suite.set,
-					Namespace:      suite.namespace,
-					Parallel:       4,
-					EncoderFactory: encoding.NewASBEncoderFactory(),
-				},
-				restoreConfig: backup.NewRestoreConfig(),
-				bins:          testBins,
->>>>>>> d4fd1666
 				fileSizeLimit: 1024 * 1024,
 				expectedFiles: 12, // 8 files of full size + 4 small
 			},
@@ -646,9 +621,6 @@
 		set:               "",
 	}
 
-<<<<<<< HEAD
-	suite.Run(t, &testSuite)
-=======
 	listCtx, _ := a.CDTContextToBase64([]*a.CDTContext{a.CtxListValue(a.NewValue([]byte("hi")))})
 	mapKeyCTX, _ := a.CDTContextToBase64([]*a.CDTContext{a.CtxMapKey(a.NewValue(1))})
 	mapValueCTX, _ := a.CDTContextToBase64([]*a.CDTContext{a.CtxMapValue(a.NewValue("hi"))})
@@ -742,7 +714,38 @@
 	ts.expectedSIndexes = expectedSIndexes
 
 	suite.Run(t, &ts)
->>>>>>> d4fd1666
+}
+
+type byteReadWriterFactory struct {
+	buffer *bytes.Buffer
+}
+
+func (b *byteReadWriterFactory) Readers() ([]io.ReadCloser, error) {
+	reader := io.NopCloser(bytes.NewReader(b.buffer.Bytes()))
+	return []io.ReadCloser{reader}, nil
+}
+
+func (b *byteReadWriterFactory) GetType() string {
+	return "byte buffer"
+}
+
+type nopWriteCloser struct {
+	*bytes.Buffer
+}
+
+func (n *nopWriteCloser) Close() error {
+	return nil
+}
+
+func (n *nopWriteCloser) Write(p []byte) (int, error) {
+	return n.Buffer.Write(p)
+}
+
+func (b *byteReadWriterFactory) NewWriter(_ string, writeHeader func(io.WriteCloser) error) (
+	io.WriteCloser, error) {
+	buffer := &nopWriteCloser{b.buffer}
+	_ = writeHeader(buffer)
+	return buffer, nil
 }
 
 type byteReadWriterFactory struct {
