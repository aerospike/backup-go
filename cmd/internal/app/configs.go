--- conflicted
+++ resolved
@@ -56,11 +56,8 @@
 	c.Bandwidth = commonParams.Nice * 1024 * 1024
 	c.ParallelNodes = backupParams.ParallelNodes
 	c.Compact = backupParams.Compact
-<<<<<<< HEAD
+	c.NodeList = strings.Split(backupParams.NodeList, sliceSeparator)
 	c.NoTTLOnly = backupParams.NoTTLOnly
-=======
-	c.NodeList = strings.Split(backupParams.NodeList, sliceSeparator)
->>>>>>> a2fb8918
 
 	sp, err := mapScanPolicy(backupParams, commonParams)
 	if err != nil {
