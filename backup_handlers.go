--- conflicted
+++ resolved
@@ -56,19 +56,6 @@
 	readWorkers := make([]pipeline.Worker[*models.Token], bh.config.Parallel)
 	processorWorkers := make([]pipeline.Worker[*models.Token], bh.config.Parallel)
 
-<<<<<<< HEAD
-	scanPolicy := *bh.config.ScanPolicy
-
-	// if we are using the asb encoder, we need to set the RawCDT flag
-	// in the scan policy so that maps and lists are returned as raw blob bins
-	if _, ok := bh.config.EncoderFactory.(*encoding.ASBEncoderFactory); ok {
-		scanPolicy.RawCDT = true
-	}
-
-	for i := 0; i < bh.config.Parallel; i++ {
-		begin := (i * partitions) / bh.config.Parallel
-		count := partitions / bh.config.Parallel // TODO verify no off by 1 error
-=======
 	partitionRanges, err := splitPartitions(
 		bh.config.Partitions.Begin,
 		bh.config.Partitions.Count,
@@ -77,7 +64,14 @@
 	if err != nil {
 		return err
 	}
->>>>>>> 9034fb8d
+
+	scanPolicy := *bh.config.ScanPolicy
+
+	// if we are using the asb encoder, we need to set the RawCDT flag
+	// in the scan policy so that maps and lists are returned as raw blob bins
+	if _, ok := bh.config.EncoderFactory.(*encoding.ASBEncoderFactory); ok {
+		scanPolicy.RawCDT = true
+	}
 
 	for i := 0; i < bh.config.Parallel; i++ {
 		ARRCFG := arrConfig{
