// Copyright 2024 Aerospike, Inc.
//
// Licensed under the Apache License, Version 2.0 (the "License");
// you may not use this file except in compliance with the License.
// You may obtain a copy of the License at
//
// http://www.apache.org/licenses/LICENSE-2.0
//
// Unless required by applicable law or agreed to in writing, software
// distributed under the License is distributed on an "AS IS" BASIS,
// WITHOUT WARRANTIES OR CONDITIONS OF ANY KIND, either express or implied.
// See the License for the specific language governing permissions and
// limitations under the License.

package config

import (
	"fmt"
	"log/slog"
	"path"
	"runtime"
	"time"

	"github.com/aerospike/aerospike-client-go/v8"
	"github.com/aerospike/backup-go"
	"github.com/aerospike/backup-go/cmd/internal/models"
	"github.com/aerospike/tools-common-go/client"
)

// MaxRack max number of racks that can exist.
const MaxRack = 1000000

// BackupServiceConfig represents the configuration structure for the backup service
// involving various policies and integrations.
type BackupServiceConfig struct {
	App          *models.App
	ClientConfig *client.AerospikeConfig
	ClientPolicy *models.ClientPolicy
	Backup       *models.Backup
	BackupXDR    *models.BackupXDR
	Compression  *models.Compression
	Encryption   *models.Encryption
	SecretAgent  *models.SecretAgent
	AwsS3        *models.AwsS3
	GcpStorage   *models.GcpStorage
	AzureBlob    *models.AzureBlob
}

// NewBackupServiceConfig initializes and returns a BackupServiceConfig struct
// with the provided configuration components. It optionally loads configuration from a file
// if specified in the app.ConfigFilePath.
func NewBackupServiceConfig(
	app *models.App,
	clientConfig *client.AerospikeConfig,
	clientPolicy *models.ClientPolicy,
	backupScan *models.Backup,
	backupXDR *models.BackupXDR,
	compression *models.Compression,
	encryption *models.Encryption,
	secretAgent *models.SecretAgent,
	awsS3 *models.AwsS3,
	gcpStorage *models.GcpStorage,
	azureBlob *models.AzureBlob,
) (*BackupServiceConfig, error) {
	// If we have a config file, load serviceConfig from it.
	if app.ConfigFilePath != "" {
		serviceConfig, err := decodeBackupServiceConfig(app.ConfigFilePath)
		if err != nil {
			return nil, fmt.Errorf("failed to load config file %s: %w", app.ConfigFilePath, err)
		}

		return serviceConfig, nil
	}

	return &BackupServiceConfig{
		App:          app,
		ClientConfig: clientConfig,
		ClientPolicy: clientPolicy,
		Backup:       backupScan,
		BackupXDR:    backupXDR,
		Compression:  compression,
		Encryption:   encryption,
		SecretAgent:  secretAgent,
		AwsS3:        awsS3,
		GcpStorage:   gcpStorage,
		AzureBlob:    azureBlob,
	}, nil
}

// IsXDR determines if the backup configuration is an XDR backup by checking if BackupXDR is non-nil and Backup is nil.
func (p *BackupServiceConfig) IsXDR() bool {
	return p.BackupXDR != nil && p.Backup == nil
}

// IsContinue determines if the backup configuration is a continue backup
// by checking if Backup is non-nil and Continue is non-empty.
func (p *BackupServiceConfig) IsContinue() bool {
	return p.Backup != nil && p.Backup.Continue != ""
}

// IsStopXDR checks if the backup operation should stop XDR by verifying that BackupXDR is non-nil and StopXDR is true.
func (p *BackupServiceConfig) IsStopXDR() bool {
	return p.BackupXDR != nil && p.BackupXDR.StopXDR
}

// IsUnblockMRT checks if the backup operation should unblock MRT writes
// by verifying that BackupXDR is non-nil and UnblockMRT is true.
func (p *BackupServiceConfig) IsUnblockMRT() bool {
	return p.BackupXDR != nil && p.BackupXDR.UnblockMRT
}

// SkipWriterInit checks if the backup operation should skip writer initialization
// by verifying that Backup is non-nil and Estimate is false.
func (p *BackupServiceConfig) SkipWriterInit() bool {
	if p.Backup != nil {
		return !p.Backup.Estimate
	}

	return true
}

// NewBackupConfigs creates and returns a new ConfigBackup and ConfigBackupXDR object,
// initialized with given backup parameters.
// This function sets various backup parameters including namespace, file limits, parallelism options, bandwidth,
// compression, encryption, and partition filters. It returns an error if any validation or parsing fails.
// If the backup is an XDR backup, it will return a ConfigBackupXDR object.
// Otherwise, it will return a ConfigBackup object.
func NewBackupConfigs(serviceConfig *BackupServiceConfig, logger *slog.Logger,
) (*backup.ConfigBackup, *backup.ConfigBackupXDR, error) {
	var (
		backupConfig    *backup.ConfigBackup
		backupXDRConfig *backup.ConfigBackupXDR
		err             error
	)

	logger.Info("initializing backup config")

	switch serviceConfig.IsXDR() {
	case false:
		backupConfig, err = newBackupConfig(serviceConfig)
		if err != nil {
			return nil, nil, fmt.Errorf("failed to map backup config: %w", err)
		}

<<<<<<< HEAD
		logBackupConfig(logger, serviceConfig, backupConfig)
=======
		logger.Info("initialized scan backup config",
			slog.String("namespace", backupConfig.Namespace),
			slog.String("encryption", params.Encryption.Mode),
			slog.Int("compression", params.Compression.Level),
			slog.String("filters", params.Backup.PartitionList),
			slog.Any("nodes", backupConfig.NodeList),
			slog.Any("sets", backupConfig.SetList),
			slog.Any("bins", backupConfig.BinList),
			slog.Any("rack", backupConfig.RackList),
			slog.Any("parallel_node", backupConfig.ParallelNodes),
			slog.Any("parallel_read", backupConfig.ParallelRead),
			slog.Any("parallel_write", backupConfig.ParallelWrite),
			slog.Bool("no_records", backupConfig.NoRecords),
			slog.Bool("no_indexes", backupConfig.NoIndexes),
			slog.Bool("no_udfs", backupConfig.NoUDFs),
			slog.Int("records_per_second", backupConfig.RecordsPerSecond),
			slog.Int64("bandwidth", backupConfig.Bandwidth),
			slog.Uint64("file_limit", backupConfig.FileLimit),
			slog.Bool("compact", backupConfig.Compact),
			slog.Bool("not_ttl_only", backupConfig.NoTTLOnly),
			slog.String("state_file", backupConfig.StateFile),
			slog.Bool("continue", backupConfig.Continue),
			slog.Int64("page_size", backupConfig.PageSize),
			slog.String("output_prefix", backupConfig.OutputFilePrefix),
		)
>>>>>>> b33a75ae
	case true:
		backupXDRConfig = newBackupXDRConfig(serviceConfig)

		// On xdr backup we backup only uds and indexes.
		backupConfig = backup.NewDefaultBackupConfig()

		backupConfig.NoRecords = true
		backupConfig.Namespace = backupXDRConfig.Namespace

		logXdrBackupConfig(logger, serviceConfig, backupXDRConfig)
	}

	return backupConfig, backupXDRConfig, nil
}

// newBackupConfig initializes and returns a configured instance of ConfigBackup based on the provided params.
// This function sets various backup parameters including namespace, file limits, parallelism options, bandwidth,
// compression, encryption, and partition filters. It returns an error if any validation or parsing fails.
func newBackupConfig(params *BackupServiceConfig) (*backup.ConfigBackup, error) {
	c := backup.NewDefaultBackupConfig()
	c.Namespace = params.Backup.Namespace
	c.SetList = SplitByComma(params.Backup.SetList)
	c.BinList = SplitByComma(params.Backup.BinList)
	c.NoRecords = params.Backup.NoRecords
	c.NoIndexes = params.Backup.NoIndexes
	c.RecordsPerSecond = params.Backup.RecordsPerSecond
	c.FileLimit = params.Backup.FileLimit
	c.NoUDFs = params.Backup.NoUDFs
	// The original backup tools have a single parallelism configuration property.
	// We may consider splitting the configuration in the future.
	c.ParallelWrite = params.Backup.Parallel
	c.ParallelRead = params.Backup.Parallel
	// As we set --nice in MiB we must convert it to bytes
	c.Bandwidth = params.Backup.Nice * 1024 * 1024
	c.Compact = params.Backup.Compact
	c.NoTTLOnly = params.Backup.NoTTLOnly
	c.OutputFilePrefix = params.Backup.OutputFilePrefix
	c.MetricsEnabled = true

	if params.Backup.RackList != "" {
		list, err := ParseRacks(params.Backup.RackList)
		if err != nil {
			return nil, err
		}

		c.RackList = list
	}

	if params.Backup.Continue != "" {
		c.StateFile = path.Join(params.Backup.Directory, params.Backup.Continue)
		c.Continue = true
		c.PageSize = params.Backup.ScanPageSize
	}

	if params.Backup.StateFileDst != "" {
		c.StateFile = path.Join(params.Backup.Directory, params.Backup.StateFileDst)
		c.PageSize = params.Backup.ScanPageSize
	}

	// Overwrite partitions if we use nodes.
	if params.Backup.ParallelNodes || params.Backup.NodeList != "" {
		c.ParallelNodes = params.Backup.ParallelNodes
		c.NodeList = SplitByComma(params.Backup.NodeList)
	}

	pf, err := mapPartitionFilter(params.Backup)
	if err != nil {
		return nil, err
	}

	if err := ValidatePartitionFilters(pf); err != nil {
		return nil, err
	}

	c.PartitionFilters = pf

	sp, err := newScanPolicy(params.Backup)
	if err != nil {
		return nil, err
	}

	c.ScanPolicy = sp
	c.CompressionPolicy = newCompressionPolicy(params.Compression)
	c.EncryptionPolicy = newEncryptionPolicy(params.Encryption)
	c.SecretAgentConfig = newSecretAgentConfig(params.SecretAgent)

	if params.Backup.ModifiedBefore != "" {
		modBeforeTime, err := parseLocalTimeToUTC(params.Backup.ModifiedBefore)
		if err != nil {
			return nil, fmt.Errorf("failed to parse modified before date: %w", err)
		}

		c.ModBefore = &modBeforeTime
	}

	if params.Backup.ModifiedAfter != "" {
		modAfterTime, err := parseLocalTimeToUTC(params.Backup.ModifiedAfter)
		if err != nil {
			return nil, fmt.Errorf("failed to parse modified after date: %w", err)
		}

		c.ModAfter = &modAfterTime
	}

	c.InfoRetryPolicy = newRetryPolicy(
		params.Backup.InfoRetryIntervalMilliseconds,
		params.Backup.InfoRetriesMultiplier,
		params.Backup.InfoMaxRetries,
	)

	return c, nil
}

// newBackupXDRConfig creates a ConfigBackupXDR instance based on the provided backup parameters.
func newBackupXDRConfig(params *BackupServiceConfig) *backup.ConfigBackupXDR {
	parallelWrite := runtime.NumCPU()
	if params.BackupXDR.ParallelWrite > 0 {
		parallelWrite = params.BackupXDR.ParallelWrite
	}

	c := &backup.ConfigBackupXDR{
		InfoPolicy:        aerospike.NewInfoPolicy(),
		EncryptionPolicy:  newEncryptionPolicy(params.Encryption),
		CompressionPolicy: newCompressionPolicy(params.Compression),
		SecretAgentConfig: newSecretAgentConfig(params.SecretAgent),
		EncoderType:       backup.EncoderTypeASBX,
		FileLimit:         params.BackupXDR.FileLimit,
		ParallelWrite:     parallelWrite,
		DC:                params.BackupXDR.DC,
		LocalAddress:      params.BackupXDR.LocalAddress,
		LocalPort:         params.BackupXDR.LocalPort,
		Namespace:         params.BackupXDR.Namespace,
		Rewind:            params.BackupXDR.Rewind,
		TLSConfig:         nil,
		ReadTimeout:       time.Duration(params.BackupXDR.ReadTimeoutMilliseconds) * time.Millisecond,
		WriteTimeout:      time.Duration(params.BackupXDR.WriteTimeoutMilliseconds) * time.Millisecond,
		ResultQueueSize:   params.BackupXDR.ResultQueueSize,
		AckQueueSize:      params.BackupXDR.AckQueueSize,
		MaxConnections:    params.BackupXDR.MaxConnections,
		InfoPolingPeriod:  time.Duration(params.BackupXDR.InfoPolingPeriodMilliseconds) * time.Millisecond,
		StartTimeout:      time.Duration(params.BackupXDR.StartTimeoutMilliseconds) * time.Millisecond,
		InfoRetryPolicy: newRetryPolicy(
			params.BackupXDR.InfoRetryIntervalMilliseconds,
			params.BackupXDR.InfoRetriesMultiplier,
			params.BackupXDR.InfoMaxRetries,
		),
		MaxThroughput:  params.BackupXDR.MaxThroughput,
		Forward:        params.BackupXDR.Forward,
		MetricsEnabled: true,
	}

	return c
}

func logBackupConfig(logger *slog.Logger, params *BackupServiceConfig, backupConfig *backup.ConfigBackup) {
	encryptionMode := "none"
	if params.Encryption != nil {
		encryptionMode = params.Encryption.Mode
	}

	compressLevel := 0
	if params.Compression != nil {
		compressLevel = params.Compression.Level
	}

	logger.Info("initialized scan backup config",
		slog.String("namespace", backupConfig.Namespace),
		slog.String("encryption", encryptionMode),
		slog.Int("compression", compressLevel),
		slog.String("filters", params.Backup.PartitionList),
		slog.Any("nodes", backupConfig.NodeList),
		slog.Any("sets", backupConfig.SetList),
		slog.Any("bins", backupConfig.BinList),
		slog.Any("rack", backupConfig.RackList),
		slog.Any("parallel_node", backupConfig.ParallelNodes),
		slog.Any("parallel_read", backupConfig.ParallelRead),
		slog.Any("parallel_write", backupConfig.ParallelWrite),
		slog.Bool("no_records", backupConfig.NoRecords),
		slog.Bool("no_indexes", backupConfig.NoIndexes),
		slog.Bool("no_udfs", backupConfig.NoUDFs),
		slog.Int("records_per_second", backupConfig.RecordsPerSecond),
		slog.Int("bandwidth", backupConfig.Bandwidth),
		slog.Uint64("file_limit", backupConfig.FileLimit),
		slog.Bool("compact", backupConfig.Compact),
		slog.Bool("not_ttl_only", backupConfig.NoTTLOnly),
		slog.String("state_file", backupConfig.StateFile),
		slog.Bool("continue", backupConfig.Continue),
		slog.Int64("page_size", backupConfig.PageSize),
		slog.String("output_prefix", backupConfig.OutputFilePrefix),
	)
}

func logXdrBackupConfig(logger *slog.Logger, params *BackupServiceConfig, backupXDRConfig *backup.ConfigBackupXDR) {
	logger.Info("initialized xdr backup config",
		slog.String("namespace", backupXDRConfig.Namespace),
		slog.String("encryption", params.Encryption.Mode),
		slog.Int("compression", params.Compression.Level),
		slog.Any("parallel_write", backupXDRConfig.ParallelWrite),
		slog.Uint64("file_limit", backupXDRConfig.FileLimit),
		slog.String("dc", backupXDRConfig.DC),
		slog.String("local_address", backupXDRConfig.LocalAddress),
		slog.Int("local_port", backupXDRConfig.LocalPort),
		slog.String("rewind", backupXDRConfig.Rewind),
		slog.Int("max_throughput", backupXDRConfig.MaxThroughput),
		slog.Duration("read_timeout", backupXDRConfig.ReadTimeout),
		slog.Duration("write_timeout", backupXDRConfig.WriteTimeout),
		slog.Int("result_queue_size", backupXDRConfig.ResultQueueSize),
		slog.Int("ack_queue_size", backupXDRConfig.AckQueueSize),
		slog.Int("max_connections", backupXDRConfig.MaxConnections),
	)
}<|MERGE_RESOLUTION|>--- conflicted
+++ resolved
@@ -142,35 +142,7 @@
 			return nil, nil, fmt.Errorf("failed to map backup config: %w", err)
 		}
 
-<<<<<<< HEAD
 		logBackupConfig(logger, serviceConfig, backupConfig)
-=======
-		logger.Info("initialized scan backup config",
-			slog.String("namespace", backupConfig.Namespace),
-			slog.String("encryption", params.Encryption.Mode),
-			slog.Int("compression", params.Compression.Level),
-			slog.String("filters", params.Backup.PartitionList),
-			slog.Any("nodes", backupConfig.NodeList),
-			slog.Any("sets", backupConfig.SetList),
-			slog.Any("bins", backupConfig.BinList),
-			slog.Any("rack", backupConfig.RackList),
-			slog.Any("parallel_node", backupConfig.ParallelNodes),
-			slog.Any("parallel_read", backupConfig.ParallelRead),
-			slog.Any("parallel_write", backupConfig.ParallelWrite),
-			slog.Bool("no_records", backupConfig.NoRecords),
-			slog.Bool("no_indexes", backupConfig.NoIndexes),
-			slog.Bool("no_udfs", backupConfig.NoUDFs),
-			slog.Int("records_per_second", backupConfig.RecordsPerSecond),
-			slog.Int64("bandwidth", backupConfig.Bandwidth),
-			slog.Uint64("file_limit", backupConfig.FileLimit),
-			slog.Bool("compact", backupConfig.Compact),
-			slog.Bool("not_ttl_only", backupConfig.NoTTLOnly),
-			slog.String("state_file", backupConfig.StateFile),
-			slog.Bool("continue", backupConfig.Continue),
-			slog.Int64("page_size", backupConfig.PageSize),
-			slog.String("output_prefix", backupConfig.OutputFilePrefix),
-		)
->>>>>>> b33a75ae
 	case true:
 		backupXDRConfig = newBackupXDRConfig(serviceConfig)
 
@@ -352,7 +324,7 @@
 		slog.Bool("no_indexes", backupConfig.NoIndexes),
 		slog.Bool("no_udfs", backupConfig.NoUDFs),
 		slog.Int("records_per_second", backupConfig.RecordsPerSecond),
-		slog.Int("bandwidth", backupConfig.Bandwidth),
+		slog.Int64("bandwidth", backupConfig.Bandwidth),
 		slog.Uint64("file_limit", backupConfig.FileLimit),
 		slog.Bool("compact", backupConfig.Compact),
 		slog.Bool("not_ttl_only", backupConfig.NoTTLOnly),
