// Copyright 2024 Aerospike, Inc.
//
// Licensed under the Apache License, Version 2.0 (the "License");
// you may not use this file except in compliance with the License.
// You may obtain a copy of the License at
//
// http://www.apache.org/licenses/LICENSE-2.0
//
// Unless required by applicable law or agreed to in writing, software
// distributed under the License is distributed on an "AS IS" BASIS,
// WITHOUT WARRANTIES OR CONDITIONS OF ANY KIND, either express or implied.
// See the License for the specific language governing permissions and
// limitations under the License.

package models

type Backup struct {
	OutputFile          string
	RemoveFiles         bool
	ModifiedBefore      string
	ModifiedAfter       string
	FileLimit           int64
	AfterDigest         string
	MaxRecords          int64
	NoBins              bool
	SleepBetweenRetries int
	FilterExpression    string
<<<<<<< HEAD
	RemoveArtifacts     bool
=======
	ParallelNodes       bool
>>>>>>> aa0eea95
}<|MERGE_RESOLUTION|>--- conflicted
+++ resolved
@@ -25,9 +25,6 @@
 	NoBins              bool
 	SleepBetweenRetries int
 	FilterExpression    string
-<<<<<<< HEAD
+	ParallelNodes       bool
 	RemoveArtifacts     bool
-=======
-	ParallelNodes       bool
->>>>>>> aa0eea95
 }