--- conflicted
+++ resolved
@@ -98,11 +98,8 @@
 	GetNamespacesList() ([]string, error)
 	GetStatus() (string, error)
 	GetDCsList() ([]string, error)
-<<<<<<< HEAD
+	HasExpressionSIndex(namespace string) (bool, error)
 	GetPrimaryPartitions(node, namespace string) ([]int, error)
-=======
-	HasExpressionSIndex(namespace string) (bool, error)
->>>>>>> 4c7874e7
 }
 
 // Client is the main entry point for the backup package.
