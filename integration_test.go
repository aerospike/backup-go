// Copyright 2024-2024 Aerospike, Inc.
//
// Licensed under the Apache License, Version 2.0 (the "License");
// you may not use this file except in compliance with the License.
// You may obtain a copy of the License at
//
// http://www.apache.org/licenses/LICENSE-2.0
//
// Unless required by applicable law or agreed to in writing, software
// distributed under the License is distributed on an "AS IS" BASIS,
// WITHOUT WARRANTIES OR CONDITIONS OF ANY KIND, either express or implied.
// See the License for the specific language governing permissions and
// limitations under the License.

package backup_test

import (
	"bytes"
	"context"
	"fmt"
	"io"
	"testing"

<<<<<<< HEAD
	"github.com/aerospike/backup-go/encoding/asb"
	"github.com/aerospike/backup-go/models"
	testresources "github.com/aerospike/backup-go/test"
=======
	"github.com/aerospike/backup-go/encoding"
	testresources "github.com/aerospike/backup-go/internal/testutils"
>>>>>>> cfeabf60

	backup "github.com/aerospike/backup-go"

	a "github.com/aerospike/aerospike-client-go/v7"
	"github.com/aerospike/tools-common-go/testutils"
	"github.com/stretchr/testify/suite"
)

const (
	// got this from writing and reading back a.HLLAddOp(hllpol, "hll", []a.Value{a.NewIntegerValue(1)}, 4, 12)
	//nolint:lll // can't split this up without making it a raw quote which will cause the escaped bytes to be interpreted literally
	hllValue = "\x00\x04\f\x00\x00\x00\x00\x00\x00\x00\x00\x00\x00\x00\x00\x00\x00\x00\x00\x00\x00\x00\x00\x00\x00\x7f\x84\x00\x00\x00\x00\x00\x00\x00\x00\x00\x00\x00\x00\x00\x00\x00\x00\x00\x00\x00\x00"
)

// testBins is a collection of all supported bin types
// useful for testing backup and restore
var testBins = a.BinMap{
	"IntBin":     1,
	"FloatBin":   1.1,
	"StringBin":  "string",
	"BoolBin":    true,
	"BlobBin":    []byte("bytes"),
	"GeoJSONBin": a.GeoJSONValue(`{"type": "Polygon", "coordinates": [[[0,0], [0, 10], [10, 10], [10, 0], [0,0]]]}`),
	"HLLBin":     a.NewHLLValue([]byte(hllValue)),
	"MapBin": map[any]any{
		"IntBin":    1,
		"StringBin": "hi",
		"listBin":   []any{1, 2, 3},
		"mapBin":    map[any]any{1: 1},
	},
	"ListBin": []any{
		1,
		"string",
		[]byte("bytes"),
		map[any]any{1: 1},
		[]any{1, 2, 3},
	},
}

type backupRestoreTestSuite struct {
	suite.Suite
	aerospikeIP       string
	aerospikePort     int
	aerospikePassword string
	aerospikeUser     string
	namespace         string
	set               string
	Aeroclient        *a.Client
	testClient        *testresources.TestClient
	backupClient      *backup.Client
}

func (suite *backupRestoreTestSuite) SetupSuite() {
	testutils.Image = "aerospike/aerospike-server-enterprise:7.0.0.2"

	clusterSize := 1
	err := testutils.Start(clusterSize)
	if err != nil {
		suite.FailNow(err.Error())
	}

	aeroClientPolicy := a.NewClientPolicy()
	aeroClientPolicy.User = suite.aerospikeUser
	aeroClientPolicy.Password = suite.aerospikePassword

	asc, aerr := a.NewClientWithPolicy(
		aeroClientPolicy,
		suite.aerospikeIP,
		suite.aerospikePort,
	)
	if aerr != nil {
		suite.FailNow(aerr.Error())
	}
	defer asc.Close()

	privs := []a.Privilege{
		{Code: a.Read},
		{Code: a.Write},
		{Code: a.Truncate},
		{Code: a.UserAdmin},
	}

	aerr = asc.CreateRole(nil, "testBackup", privs, nil, 0, 0)
	if aerr != nil {
		suite.FailNow(aerr.Error())
	}

	aerr = asc.CreateUser(nil, "backupTester", "changeme", []string{"testBackup"})
	if aerr != nil {
		suite.FailNow(aerr.Error())
	}

	asc.Close()

	aeroClientPolicy.User = "backupTester"
	aeroClientPolicy.Password = "changeme"
	testAeroClient, aerr := a.NewClientWithPolicy(
		aeroClientPolicy,
		suite.aerospikeIP,
		suite.aerospikePort,
	)
	if aerr != nil {
		suite.FailNow(aerr.Error())
	}

	suite.Aeroclient = testAeroClient

	testClient := testresources.NewTestClient(testAeroClient)
	suite.testClient = testClient

	backupCFG := backup.Config{}
	backupClient, err := backup.NewClient(testAeroClient, &backupCFG)
	if err != nil {
		suite.FailNow(err.Error())
	}

	suite.backupClient = backupClient
}

func (suite *backupRestoreTestSuite) TearDownSuite() {
	defer func() {
		err := testutils.Stop()
		if err != nil {
			suite.FailNow(err.Error())
		}
	}()

	asc := suite.Aeroclient
	defer asc.Close()

	aerr := asc.DropRole(nil, "testBackup")
	if aerr != nil {
		suite.FailNow(aerr.Error())
	}

	aerr = asc.DropUser(nil, "backupTester")
	if aerr != nil {
		suite.FailNow(aerr.Error())
	}
}

func (suite *backupRestoreTestSuite) SetupTest() {
	err := suite.testClient.Truncate(suite.namespace, suite.set)
	if err != nil {
		suite.FailNow(err.Error())
	}
}

func (suite *backupRestoreTestSuite) TearDownTest() {
	err := suite.testClient.Truncate(suite.namespace, suite.set)
	if err != nil {
		suite.FailNow(err.Error())
	}
}

func (suite *backupRestoreTestSuite) TestBackupRestoreIO() {
	type args struct {
		backupConfig  *backup.BackupConfig
		restoreConfig *backup.RestoreConfig
		bins          a.BinMap
	}
	var tests = []struct {
		name string
		args args
	}{
		{
			name: "default",
			args: args{
				backupConfig:  backup.NewBackupConfig(),
				restoreConfig: backup.NewRestoreConfig(),
				bins:          testBins,
			},
		},
		{
			name: "with parallel backup",
			args: args{
				backupConfig: &backup.BackupConfig{
					Partitions:     backup.NewPartitionRange(0, 4096),
					Set:            suite.set,
					Namespace:      suite.namespace,
					Parallel:       4,
					EncoderFactory: encoding.NewASBEncoderFactory(),
				},
				restoreConfig: backup.NewRestoreConfig(),
				bins:          testBins,
			},
		},
	}
	for _, tt := range tests {
		suite.SetupTest()
		suite.Run(tt.name, func() {
			runBackupRestore(suite, tt.args.backupConfig, tt.args.restoreConfig, tt.args.bins)
		})
		suite.TearDownTest()
	}
}

func runBackupRestore(suite *backupRestoreTestSuite, backupConfig *backup.BackupConfig,
	restoreConfig *backup.RestoreConfig, bins a.BinMap) {
	numRec := 1000
	expectedRecs := genRecords(suite.namespace, suite.set, numRec, bins)

	err := suite.testClient.WriteRecords(expectedRecs)
	if err != nil {
		panic(err)
	}

	ctx := context.Background()
	dst := bytes.NewBuffer([]byte{})

	bh, err := suite.backupClient.Backup(
		ctx,
		[]io.Writer{dst},
		backupConfig,
	)
	suite.Nil(err)
	suite.NotNil(bh)

	err = bh.Wait(ctx)
	suite.Nil(err)

	err = suite.testClient.Truncate(suite.namespace, suite.set)
	if err != nil {
		panic(err)
	}

	reader := bytes.NewReader(dst.Bytes())

	rh, err := suite.backupClient.Restore(
		ctx,
		[]io.Reader{reader},
		restoreConfig,
	)
	suite.Nil(err)
	suite.NotNil(rh)

	err = rh.Wait(ctx)
	suite.Nil(err)

	suite.testClient.ValidateRecords(suite.T(), expectedRecs, numRec, suite.namespace, suite.set)
}

func (suite *backupRestoreTestSuite) TestBackupRestoreDirectory() {
	type args struct {
		backupConfig  *backup.BackupToDirectoryConfig
		restoreConfig *backup.RestoreFromDirectoryConfig
		bins          a.BinMap
	}
	var tests = []struct {
		name string
		args args
	}{
		{
			name: "default",
			args: args{
				backupConfig:  backup.NewBackupToDirectoryConfig(),
				restoreConfig: backup.NewRestoreFromDirectoryConfig(),
				bins:          testBins,
			},
		},
		{
			name: "with file size limit",
			args: args{
				backupConfig: &backup.BackupToDirectoryConfig{
					FileSizeLimit: 1024 * 1024,
					BackupConfig: backup.BackupConfig{
						Partitions:     backup.NewPartitionRange(0, 4096),
						Set:            suite.set,
						Namespace:      suite.namespace,
						Parallel:       4,
						EncoderFactory: encoding.NewASBEncoderFactory(),
					},
				},
				restoreConfig: backup.NewRestoreFromDirectoryConfig(),
				bins:          testBins,
			},
		},
	}
	for _, tt := range tests {
		suite.SetupTest()
		suite.Run(tt.name, func() {
			runBackupRestoreDirectory(suite, tt.args.backupConfig, tt.args.restoreConfig, tt.args.bins)
		})
		suite.TearDownTest()
	}
}

func runBackupRestoreDirectory(suite *backupRestoreTestSuite,
	backupConfig *backup.BackupToDirectoryConfig,
	restoreConfig *backup.RestoreFromDirectoryConfig,
	bins a.BinMap) {
	numRec := 1000
	expectedRecs := genRecords(suite.namespace, suite.set, numRec, bins)

	err := suite.testClient.WriteRecords(expectedRecs)
	if err != nil {
		panic(err)
	}

	ctx := context.Background()

	backupDir := suite.T().TempDir()

	bh, err := suite.backupClient.BackupToDirectory(
		ctx,
		backupDir,
		backupConfig,
	)
	suite.Nil(err)
	suite.NotNil(bh)

	backupStats := bh.GetStats()
	suite.NotNil(backupStats)

	err = bh.Wait(ctx)
	suite.Nil(err)

<<<<<<< HEAD
	// validate backup statsBackup
	statsBackup := bh.GetStats()
	suite.NotNil(statsBackup)

	suite.Equal(uint64(numRec), statsBackup.GetRecords())
	suite.Equal(uint32(0), statsBackup.GetSIndexes())
	suite.Equal(uint32(0), statsBackup.GetUDFs())

	// validate stats for restore
	statsRestore := rh.GetStats()
	suite.NotNil(statsRestore)

	suite.Equal(uint64(numRec), statsRestore.GetRecords())
	suite.Equal(uint32(0), statsRestore.GetSIndexes())
	suite.Equal(uint32(0), statsRestore.GetUDFs())
	suite.Equal(uint64(0), statsRestore.GetRecordsExpired())
}

func (suite *backupRestoreTestSuite) TestRestoreExpiredRecords() {
	numRec := 100
	bins := a.BinMap{
		"IntBin": 1,
	}
	recs := genRecords(suite.namespace, suite.set, numRec, bins)

	data := &bytes.Buffer{}
	encoder, err := asb.NewEncoder()
=======
	err = suite.testClient.Truncate(suite.namespace, suite.set)
>>>>>>> cfeabf60
	if err != nil {
		suite.FailNow(err.Error())
	}

<<<<<<< HEAD
	data.Write(encoder.GetVersionText())
	data.Write(encoder.GetNamespaceMetaText(suite.namespace))
	data.Write(encoder.GetFirstMetaText())

	for _, rec := range recs {
		modelRec := models.Record{
			Record: rec,
			// guaranteed to be expired
			VoidTime: 1,
		}
		v, err := encoder.EncodeRecord(&modelRec)
		if err != nil {
			suite.FailNow(err.Error())
		}

		_, err = data.Write(v)
		if err != nil {
			suite.FailNow(err.Error())
		}
	}

	ctx := context.Background()
	reader := bytes.NewReader(data.Bytes())
	rh, err := suite.backupClient.Restore(
		ctx,
		[]io.Reader{reader},
		nil,
	)
	suite.Nil(err)
=======
	rh, err := suite.backupClient.RestoreFromDirectory(
		ctx,
		backupDir,
		restoreConfig,
	)
	suite.Nil(err)
	suite.NotNil(rh)

	restoreStats := rh.GetStats()
	suite.NotNil(restoreStats)
>>>>>>> cfeabf60

	err = rh.Wait(ctx)
	suite.Nil(err)

<<<<<<< HEAD
	statsRestore := rh.GetStats()
	suite.NotNil(statsRestore)
	suite.Equal(uint64(0), statsRestore.GetRecords())
	suite.Equal(uint64(numRec), statsRestore.GetRecordsExpired())
=======
	suite.testClient.ValidateRecords(suite.T(), expectedRecs, numRec, suite.namespace, suite.set)
>>>>>>> cfeabf60
}

func (suite *backupRestoreTestSuite) TestBackupRestoreIOWithPartitions() {
	numRec := 1000
	bins := a.BinMap{
		"IntBin": 1,
	}
	expectedRecs := genRecords(suite.namespace, suite.set, numRec, bins)

	err := suite.testClient.WriteRecords(expectedRecs)
	if err != nil {
		panic(err)
	}

	recsByPartition := make(map[int][]*a.Record)

	for _, rec := range expectedRecs {
		partitionID := rec.Key.PartitionId()

		if _, ok := recsByPartition[partitionID]; !ok {
			recsByPartition[partitionID] = []*a.Record{}
		}

		recsByPartition[partitionID] = append(recsByPartition[partitionID], rec)
	}

	// backup half the partitions
	startPartition := 256
	partitionCount := 2056
	partitions := backup.NewPartitionRange(startPartition, partitionCount)

	// reset the expected record count
	numRec = 0

	expectedRecs = []*a.Record{}
	for pid, recs := range recsByPartition {
		if pid >= startPartition && pid < startPartition+partitionCount {
			numRec += len(recs)
			expectedRecs = append(expectedRecs, recs...)
		}
	}

	ctx := context.Background()
	dst := bytes.NewBuffer([]byte{})

	backupConfig := backup.NewBackupConfig()
	backupConfig.Partitions = partitions

	bh, err := suite.backupClient.Backup(
		ctx,
		[]io.Writer{dst},
		backupConfig,
	)
	suite.Nil(err)
	suite.NotNil(bh)

	err = bh.Wait(ctx)
	suite.Nil(err)

	err = suite.testClient.Truncate(suite.namespace, suite.set)
	if err != nil {
		panic(err)
	}

	reader := bytes.NewReader(dst.Bytes())

	rh, err := suite.backupClient.Restore(
		ctx,
		[]io.Reader{reader},
		nil,
	)
	suite.Nil(err)
	suite.NotNil(rh)

	err = rh.Wait(ctx)
	suite.Nil(err)

	suite.testClient.ValidateRecords(suite.T(), expectedRecs, numRec, suite.namespace, suite.set)
}

func (suite *backupRestoreTestSuite) TestBackupContext() {
	ctx, cancel := context.WithCancel(context.Background())
	cancel()

	dst := bytes.NewBuffer([]byte{})

	bh, err := suite.backupClient.Backup(
		ctx,
		[]io.Writer{dst},
		nil,
	)
	suite.NotNil(bh)
	suite.Nil(err)

	ctx = context.Background()
	err = bh.Wait(ctx)
	suite.NotNil(err)
}

func (suite *backupRestoreTestSuite) TestRestoreContext() {
	ctx, cancel := context.WithCancel(context.Background())
	cancel()

	reader := bytes.NewReader([]byte{})

	rh, err := suite.backupClient.Restore(
		ctx,
		[]io.Reader{reader},
		nil,
	)
	suite.NotNil(rh)
	suite.Nil(err)

	ctx = context.Background()
	err = rh.Wait(ctx)
	suite.NotNil(err)
}

func genRecords(namespace, set string, numRec int, bins a.BinMap) []*a.Record {
	userKeys := []any{1, "string", []byte("bytes")}
	recs := make([]*a.Record, numRec)
	for i := 0; i < numRec; i++ {
		userKey := userKeys[i%len(userKeys)]
		switch k := userKey.(type) {
		case int:
			userKey = i
		case string:
			userKey = k + fmt.Sprint(i)
		case []byte:
			k = append(k, []byte(fmt.Sprint(i))...)
			userKey = k
		}
		key, err := a.NewKey(namespace, set, userKey)
		if err != nil {
			panic(err)
		}
		recs[i] = &a.Record{
			Key:  key,
			Bins: bins,
		}
	}
	return recs
}

func TestBackupRestoreTestSuite(t *testing.T) {
	testSuite := backupRestoreTestSuite{
		aerospikeIP:       testutils.IP,
		aerospikePort:     testutils.PortStart,
		aerospikePassword: testutils.Password,
		aerospikeUser:     testutils.User,
		namespace:         "test",
		set:               "",
	}

	suite.Run(t, &testSuite)
}<|MERGE_RESOLUTION|>--- conflicted
+++ resolved
@@ -21,14 +21,10 @@
 	"io"
 	"testing"
 
-<<<<<<< HEAD
+	"github.com/aerospike/backup-go/encoding"
 	"github.com/aerospike/backup-go/encoding/asb"
+	testresources "github.com/aerospike/backup-go/internal/testutils"
 	"github.com/aerospike/backup-go/models"
-	testresources "github.com/aerospike/backup-go/test"
-=======
-	"github.com/aerospike/backup-go/encoding"
-	testresources "github.com/aerospike/backup-go/internal/testutils"
->>>>>>> cfeabf60
 
 	backup "github.com/aerospike/backup-go"
 
@@ -340,24 +336,33 @@
 	suite.Nil(err)
 	suite.NotNil(bh)
 
-	backupStats := bh.GetStats()
-	suite.NotNil(backupStats)
-
-	err = bh.Wait(ctx)
-	suite.Nil(err)
-
-<<<<<<< HEAD
-	// validate backup statsBackup
 	statsBackup := bh.GetStats()
 	suite.NotNil(statsBackup)
+
+	err = bh.Wait(ctx)
+	suite.Nil(err)
 
 	suite.Equal(uint64(numRec), statsBackup.GetRecords())
 	suite.Equal(uint32(0), statsBackup.GetSIndexes())
 	suite.Equal(uint32(0), statsBackup.GetUDFs())
 
-	// validate stats for restore
+	err = suite.testClient.Truncate(suite.namespace, suite.set)
+	if err != nil {
+		suite.FailNow(err.Error())
+	}
+
+	rh, err := suite.backupClient.RestoreFromDirectory(
+		ctx,
+		backupDir,
+		restoreConfig,
+	)
+	suite.Nil(err)
+
 	statsRestore := rh.GetStats()
 	suite.NotNil(statsRestore)
+
+	err = rh.Wait(ctx)
+	suite.Nil(err)
 
 	suite.Equal(uint64(numRec), statsRestore.GetRecords())
 	suite.Equal(uint32(0), statsRestore.GetSIndexes())
@@ -374,17 +379,16 @@
 
 	data := &bytes.Buffer{}
 	encoder, err := asb.NewEncoder()
-=======
-	err = suite.testClient.Truncate(suite.namespace, suite.set)
->>>>>>> cfeabf60
-	if err != nil {
-		suite.FailNow(err.Error())
-	}
-
-<<<<<<< HEAD
-	data.Write(encoder.GetVersionText())
-	data.Write(encoder.GetNamespaceMetaText(suite.namespace))
-	data.Write(encoder.GetFirstMetaText())
+	if err != nil {
+		suite.FailNow(err.Error())
+	}
+
+	header, err := asb.GetHeader(suite.namespace, true)
+	if err != nil {
+		suite.FailNow(err.Error())
+	}
+
+	data.Write(header)
 
 	for _, rec := range recs {
 		modelRec := models.Record{
@@ -392,7 +396,9 @@
 			// guaranteed to be expired
 			VoidTime: 1,
 		}
-		v, err := encoder.EncodeRecord(&modelRec)
+
+		token := models.NewRecordToken(modelRec)
+		v, err := encoder.EncodeToken(token)
 		if err != nil {
 			suite.FailNow(err.Error())
 		}
@@ -411,30 +417,18 @@
 		nil,
 	)
 	suite.Nil(err)
-=======
-	rh, err := suite.backupClient.RestoreFromDirectory(
-		ctx,
-		backupDir,
-		restoreConfig,
-	)
-	suite.Nil(err)
 	suite.NotNil(rh)
 
 	restoreStats := rh.GetStats()
 	suite.NotNil(restoreStats)
->>>>>>> cfeabf60
 
 	err = rh.Wait(ctx)
 	suite.Nil(err)
 
-<<<<<<< HEAD
 	statsRestore := rh.GetStats()
 	suite.NotNil(statsRestore)
 	suite.Equal(uint64(0), statsRestore.GetRecords())
 	suite.Equal(uint64(numRec), statsRestore.GetRecordsExpired())
-=======
-	suite.testClient.ValidateRecords(suite.T(), expectedRecs, numRec, suite.namespace, suite.set)
->>>>>>> cfeabf60
 }
 
 func (suite *backupRestoreTestSuite) TestBackupRestoreIOWithPartitions() {
