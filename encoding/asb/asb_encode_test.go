--- conflicted
+++ resolved
@@ -15,11 +15,8 @@
 package asb
 
 import (
-<<<<<<< HEAD
 	"bytes"
-=======
 	"encoding/base64"
->>>>>>> 18dd44c2
 	"fmt"
 	"math/rand"
 	"reflect"
@@ -28,10 +25,7 @@
 	"testing"
 
 	a "github.com/aerospike/aerospike-client-go/v7"
-<<<<<<< HEAD
-=======
 	particleType "github.com/aerospike/aerospike-client-go/v7/types/particle_type"
->>>>>>> 18dd44c2
 	"github.com/aerospike/backup-go/models"
 	"github.com/stretchr/testify/suite"
 )
@@ -1786,7 +1780,7 @@
 	}
 }
 
-func Test_rawListBinToASB(t *testing.T) {
+func Test_writeRawListBin(t *testing.T) {
 	data := []byte("hello")
 	b64Data := base64.StdEncoding.EncodeToString(data)
 	type args struct {
@@ -1794,9 +1788,11 @@
 		name string
 	}
 	tests := []struct {
-		name string
-		args args
-		want []byte
+		name    string
+		args    args
+		want    int
+		wantW   string
+		wantErr bool
 	}{
 		{
 			name: "positive simple",
@@ -1806,7 +1802,8 @@
 				},
 				name: "binName",
 			},
-			want: []byte(fmt.Sprintf("L %s %d %s\n", "binName", len(b64Data), b64Data)),
+			want:  len(fmt.Sprintf("- L %s %d %s\n", "binName", len(b64Data), b64Data)),
+			wantW: fmt.Sprintf("- L %s %d %s\n", "binName", len(b64Data), b64Data),
 		},
 		{
 			name: "positive escaped bin name",
@@ -1816,20 +1813,29 @@
 				},
 				name: "b in\\Name\n",
 			},
-			want: []byte(fmt.Sprintf("L %s %d %s\n", "b\\ in\\\\Name\\\n", len(b64Data), b64Data)),
-		},
-	}
-	for _, tt := range tests {
-		t.Run(tt.name, func(t *testing.T) {
-			got := rawListBinToASB(tt.args.cdt, tt.args.name)
-			if !reflect.DeepEqual(got, tt.want) {
-				t.Errorf("rawListBinToASB() = %s, want %s", got, tt.want)
-			}
-		})
-	}
-}
-
-func Test_rawMapBinToASB(t *testing.T) {
+			want:  len(fmt.Sprintf("- L %s %d %s\n", "b\\ in\\\\Name\\\n", len(b64Data), b64Data)),
+			wantW: fmt.Sprintf("- L %s %d %s\n", "b\\ in\\\\Name\\\n", len(b64Data), b64Data),
+		},
+	}
+	for _, tt := range tests {
+		t.Run(tt.name, func(t *testing.T) {
+			w := &bytes.Buffer{}
+			got, err := writeRawListBin(tt.args.cdt, tt.args.name, w)
+			if (err != nil) != tt.wantErr {
+				t.Errorf("writeRawListBin() error = %v, wantErr %v", err, tt.wantErr)
+				return
+			}
+			if got != tt.want {
+				t.Errorf("writeRawListBin() = %v, want %v", got, tt.want)
+			}
+			if gotW := w.String(); gotW != tt.wantW {
+				t.Errorf("writeRawListBin() = %v, want %v", gotW, tt.wantW)
+			}
+		})
+	}
+}
+
+func Test_writeRawMapBin(t *testing.T) {
 	data := []byte("hello")
 	b64Data := base64.StdEncoding.EncodeToString(data)
 	type args struct {
@@ -1837,9 +1843,11 @@
 		name string
 	}
 	tests := []struct {
-		name string
-		args args
-		want []byte
+		name    string
+		args    args
+		want    int
+		wantW   string
+		wantErr bool
 	}{
 		{
 			name: "positive simple",
@@ -1849,7 +1857,8 @@
 				},
 				name: "binName",
 			},
-			want: []byte(fmt.Sprintf("M %s %d %s\n", "binName", len(b64Data), b64Data)),
+			want:  len(fmt.Sprintf("- M %s %d %s\n", "binName", len(b64Data), b64Data)),
+			wantW: fmt.Sprintf("- M %s %d %s\n", "binName", len(b64Data), b64Data),
 		},
 		{
 			name: "positive escaped bin name",
@@ -1859,19 +1868,29 @@
 				},
 				name: "b in\\Name\n",
 			},
-			want: []byte(fmt.Sprintf("M %s %d %s\n", "b\\ in\\\\Name\\\n", len(b64Data), b64Data)),
-		},
-	}
-	for _, tt := range tests {
-		t.Run(tt.name, func(t *testing.T) {
-			if got := rawMapBinToASB(tt.args.cdt, tt.args.name); !reflect.DeepEqual(got, tt.want) {
-				t.Errorf("rawMapBinToASB() = %v, want %v", got, tt.want)
-			}
-		})
-	}
-}
-
-func Test_rawBlobBinToASB(t *testing.T) {
+			want:  len(fmt.Sprintf("- M %s %d %s\n", "b\\ in\\\\Name\\\n", len(b64Data), b64Data)),
+			wantW: fmt.Sprintf("- M %s %d %s\n", "b\\ in\\\\Name\\\n", len(b64Data), b64Data),
+		},
+	}
+	for _, tt := range tests {
+		t.Run(tt.name, func(t *testing.T) {
+			w := &bytes.Buffer{}
+			got, err := writeRawMapBin(tt.args.cdt, tt.args.name, w)
+			if (err != nil) != tt.wantErr {
+				t.Errorf("writeRawMapBin() error = %v, wantErr %v", err, tt.wantErr)
+				return
+			}
+			if got != tt.want {
+				t.Errorf("writeRawMapBin() = %v, want %v", got, tt.want)
+			}
+			if gotW := w.String(); gotW != tt.wantW {
+				t.Errorf("writeRawMapBin() = %v, want %v", gotW, tt.wantW)
+			}
+		})
+	}
+}
+
+func Test_writeRawBlobBin(t *testing.T) {
 	data := []byte("hello")
 	b64Data := base64.StdEncoding.EncodeToString(data)
 	type args struct {
@@ -1881,7 +1900,8 @@
 	tests := []struct {
 		name    string
 		args    args
-		want    []byte
+		want    int
+		wantW   string
 		wantErr bool
 	}{
 		{
@@ -1893,7 +1913,8 @@
 				},
 				name: "binName",
 			},
-			want: []byte(fmt.Sprintf("M %s %d %s\n", "binName", len(b64Data), b64Data)),
+			want:  len(fmt.Sprintf("- M %s %d %s\n", "binName", len(b64Data), b64Data)),
+			wantW: fmt.Sprintf("- M %s %d %s\n", "binName", len(b64Data), b64Data),
 		},
 		{
 			name: "positive list",
@@ -1904,7 +1925,8 @@
 				},
 				name: "binName",
 			},
-			want: []byte(fmt.Sprintf("L %s %d %s\n", "binName", len(b64Data), b64Data)),
+			want:  len(fmt.Sprintf("- L %s %d %s\n", "binName", len(b64Data), b64Data)),
+			wantW: fmt.Sprintf("- L %s %d %s\n", "binName", len(b64Data), b64Data),
 		},
 		{
 			name: "negative invalid particle type",
@@ -1920,13 +1942,17 @@
 	}
 	for _, tt := range tests {
 		t.Run(tt.name, func(t *testing.T) {
-			got, err := rawBlobBinToASB(tt.args.cdt, tt.args.name)
-			if (err != nil) != tt.wantErr {
-				t.Errorf("rawBlobBinToASB() error = %v, wantErr %v", err, tt.wantErr)
-				return
-			}
-			if !reflect.DeepEqual(got, tt.want) {
-				t.Errorf("rawBlobBinToASB() = %v, want %v", got, tt.want)
+			w := &bytes.Buffer{}
+			got, err := writeRawBlobBin(tt.args.cdt, tt.args.name, w)
+			if (err != nil) != tt.wantErr {
+				t.Errorf("writeRawBlobBin() error = %v, wantErr %v", err, tt.wantErr)
+				return
+			}
+			if got != tt.want {
+				t.Errorf("writeRawBlobBin() = %v, want %v", got, tt.want)
+			}
+			if gotW := w.String(); gotW != tt.wantW {
+				t.Errorf("writeRawBlobBin() = %v, want %v", gotW, tt.wantW)
 			}
 		})
 	}
