--- conflicted
+++ resolved
@@ -35,8 +35,7 @@
 
 	// Nice is mapped to config.Bandwidth
 	// Is set in MiB then converted to bytes.
-<<<<<<< HEAD
-	Nice int
+	Nice int64
 }
 
 func (c *Common) Validate() error {
@@ -61,7 +60,4 @@
 	}
 
 	return nil
-=======
-	Nice int64
->>>>>>> b33a75ae
 }