--- conflicted
+++ resolved
@@ -56,23 +56,19 @@
 	c.Compact = backupParams.Compact
 	c.NoTTLOnly = backupParams.NoTTLOnly
 
-<<<<<<< HEAD
-	pf, err := mapPartitionFilter(backupParams, commonParams)
-	if err != nil {
-		return nil, err
-	}
-
-	c.PartitionFilters = pf
-
-=======
 	// Overwrite partitions if we use nodes.
 	if backupParams.ParallelNodes || backupParams.NodeList != "" {
-		c.Partitions = backup.PartitionRange{}
 		c.ParallelNodes = backupParams.ParallelNodes
 		c.NodeList = splitByComma(backupParams.NodeList)
 	}
 
->>>>>>> 6a7c639a
+	pf, err := mapPartitionFilter(backupParams, commonParams)
+	if err != nil {
+		return nil, err
+	}
+
+	c.PartitionFilters = pf
+
 	sp, err := mapScanPolicy(backupParams, commonParams)
 	if err != nil {
 		return nil, err
@@ -294,7 +290,14 @@
 	}
 }
 
-<<<<<<< HEAD
+func splitByComma(s string) []string {
+	if s == "" {
+		return nil
+	}
+
+	return strings.Split(s, ",")
+}
+
 func mapPartitionFilter(b *models.Backup, c *models.Common) ([]*aerospike.PartitionFilter, error) {
 	switch {
 	case b.AfterDigest != "":
@@ -305,7 +308,7 @@
 
 		return []*aerospike.PartitionFilter{afterDigestFilter}, nil
 	case b.PartitionList != "":
-		filterSlice := strings.Split(b.PartitionList, sliceSeparator)
+		filterSlice := splitByComma(b.PartitionList)
 		partitionFilters := make([]*aerospike.PartitionFilter, 0, len(filterSlice))
 
 		for i := range filterSlice {
@@ -378,12 +381,4 @@
 
 func parsePartitionFilterByDigest(namespace, filter string) (*aerospike.PartitionFilter, error) {
 	return backup.NewPartitionFilterByDigest(namespace, filter)
-=======
-func splitByComma(s string) []string {
-	if s == "" {
-		return nil
-	}
-
-	return strings.Split(s, ",")
->>>>>>> 6a7c639a
 }