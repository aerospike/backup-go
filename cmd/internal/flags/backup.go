--- conflicted
+++ resolved
@@ -75,18 +75,15 @@
 		"Base64 encoded expression. Use the encoded filter expression in each scan call,\n"+
 			"which can be used to do a partial backup. The expression to be used can be base64 \n"+
 			"encoded through any client. This argument is mutually exclusive with multi-set backup.\n")
-<<<<<<< HEAD
+	flagSet.BoolVar(&f.ParallelNodes, "parallel-nodes",
+		false,
+		"Specifies how to perform scan. If set to true, we launch parallel workers for nodes;\n"+
+			"otherwise workers run in parallel for partitions.")
 	// After implementing --continue and --estimate add this line here:
 	// "This option is mutually exclusive to --continue and --estimate."
 	flagSet.BoolVar(&f.RemoveArtifacts, "remove-artifacts",
 		false,
 		"Remove existing backup file (-o) or files (-d) without performing a backup.")
-=======
-	flagSet.BoolVar(&f.ParallelNodes, "parallel-nodes",
-		false,
-		"Specifies how to perform scan. If set to true, we launch parallel workers for nodes;\n"+
-			"otherwise workers run in parallel for partitions.")
->>>>>>> aa0eea95
 
 	return flagSet
 }
