--- conflicted
+++ resolved
@@ -55,13 +55,10 @@
 		ModifiedBefore:   "2023-09-01_12:00:00",
 		ModifiedAfter:    "2023-09-02_12:00:00",
 		FilterExpression: "k1EDpHRlc3Q=",
-<<<<<<< HEAD
-		NoTTLOnly:        true,
-=======
 		ParallelNodes:    true,
 		Compact:          true,
 		NodeList:         "node1,node2",
->>>>>>> a2fb8918
+		NoTTLOnly:        true,
 	}
 
 	commonModel := &models.Common{
