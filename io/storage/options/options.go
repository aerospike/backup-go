--- conflicted
+++ resolved
@@ -77,10 +77,7 @@
 	// CalculateTotalSize determines whether we need to calculate the total size of all files in a path on Reader creation.
 	CalculateTotalSize bool
 
-<<<<<<< HEAD
-=======
 	// WithChecksum enables checksum validation on upload.
->>>>>>> bad70f75
 	WithChecksum bool
 }
 
