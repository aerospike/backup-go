--- conflicted
+++ resolved
@@ -17,10 +17,7 @@
 import (
 	"context"
 	"io"
-<<<<<<< HEAD
 	"log/slog"
-=======
->>>>>>> c53d1ff7
 
 	"github.com/aerospike/backup-go/encoding"
 	"github.com/aerospike/backup-go/encoding/asb"
@@ -32,14 +29,6 @@
 	a "github.com/aerospike/aerospike-client-go/v7"
 )
 
-<<<<<<< HEAD
-=======
-const (
-	// MaxPartitions is the maximum number of partitions in an Aerospike cluster.
-	MaxPartitions = 4096
-)
-
->>>>>>> c53d1ff7
 // **** Base Backup Handler ****
 
 type backupHandlerBase struct {
@@ -130,14 +119,11 @@
 type BackupHandler struct {
 	config *BackupConfig
 	errors chan error
+	logger *slog.Logger
 	backupHandlerBase
+	id      string
 	writers []io.Writer
-<<<<<<< HEAD
-	logger  *slog.Logger
-	Id      string
-=======
 	stats   BackupStats
->>>>>>> c53d1ff7
 }
 
 // newBackupHandler creates a new BackupHandler
@@ -153,7 +139,7 @@
 		writers:           writers,
 		backupHandlerBase: *backupHandler,
 		logger:            logger,
-		Id:                id,
+		id:                id,
 	}
 }
 
@@ -191,12 +177,8 @@
 				}
 			}
 
-<<<<<<< HEAD
-			dataWriter := newTokenWriter(encoder, writer)
-=======
 			var dataWriter dataWriter[*models.Token] = newTokenWriter(encoder, writer)
 			dataWriter = newWriterWithTokenStats(dataWriter, &bwh.stats)
->>>>>>> c53d1ff7
 			worker := newWriteWorker(dataWriter)
 			writeWorkers = append(writeWorkers, worker)
 			// if we have not reached the batch size and we have more writers
