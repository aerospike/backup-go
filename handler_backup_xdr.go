--- conflicted
+++ resolved
@@ -246,13 +246,10 @@
 
 // GetMetrics returns the rpsCollector of the backup job.
 func (bh *HandlerBackupXDR) GetMetrics() *models.Metrics {
-<<<<<<< HEAD
-=======
 	if bh == nil {
 		return nil
 	}
 
->>>>>>> 5585eeb1
 	var pr, pw int
 	if bh.pl != nil {
 		pr, pw = bh.pl.GetMetrics()
