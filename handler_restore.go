// Copyright 2024 Aerospike, Inc.
//
// Licensed under the Apache License, Version 2.0 (the "License");
// you may not use this file except in compliance with the License.
// You may obtain a copy of the License at
//
// http://www.apache.org/licenses/LICENSE-2.0
//
// Unless required by applicable law or agreed to in writing, software
// distributed under the License is distributed on an "AS IS" BASIS,
// WITHOUT WARRANTIES OR CONDITIONS OF ANY KIND, either express or implied.
// See the License for the specific language governing permissions and
// limitations under the License.

package backup

import (
	"context"
	"fmt"
	"io"
	"log/slog"

	"github.com/aerospike/backup-go/internal/asinfo"
	"github.com/aerospike/backup-go/internal/logging"
	"github.com/aerospike/backup-go/internal/processors"
	"github.com/aerospike/backup-go/io/aerospike"
	"github.com/aerospike/backup-go/io/encryption"
	"github.com/aerospike/backup-go/models"
	"github.com/aerospike/backup-go/pipeline"
	"github.com/google/uuid"
	"github.com/klauspost/compress/zstd"
	"golang.org/x/time/rate"
)

// StreamingReader provides access to data that should be restored.
type StreamingReader interface {
	// StreamFiles creates readers from files and sends them to the channel.
	// In case of an error, the error is sent to the error channel.
	// Must be run in a goroutine `go rh.reader.StreamFiles(ctx, readersCh, errorsCh)`.
	StreamFiles(context.Context, chan<- io.ReadCloser, chan<- error)

	// GetType returns the type of storage. Used in logging.
	GetType() string
}

// RestoreHandler handles a restore job using the given reader.
type RestoreHandler struct {
	// Global backup context for a whole restore process.
	ctx    context.Context
	cancel context.CancelFunc

	reader          StreamingReader
	config          *RestoreConfig
	aerospikeClient AerospikeClient

	logger  *slog.Logger
	limiter *rate.Limiter
	errors  chan error
	id      string

	stats models.RestoreStats
}

// newRestoreHandler creates a new RestoreHandler.
func newRestoreHandler(
	ctx context.Context,
	config *RestoreConfig,
	ac AerospikeClient,
	logger *slog.Logger,
	reader StreamingReader,
) *RestoreHandler {
	id := uuid.NewString()
	logger = logging.WithHandler(logger, id, logging.HandlerTypeRestore, reader.GetType())
	// redefine context cancel.
	ctx, cancel := context.WithCancel(ctx)

	return &RestoreHandler{
		ctx:             ctx,
		cancel:          cancel,
		config:          config,
		aerospikeClient: ac,
		id:              id,
		logger:          logger,
		reader:          reader,
		limiter:         makeBandwidthLimiter(config.Bandwidth),
	}
}

func (rh *RestoreHandler) startAsync() {
	rh.errors = make(chan error, 1)
	rh.stats.Start()

	go doWork(rh.errors, rh.logger, func() error {
		return rh.restore(rh.ctx)
	})
}

func (rh *RestoreHandler) restore(ctx context.Context) error {
	// Channel for transferring readers.
	readersCh := make(chan io.ReadCloser)
	// Channel for processing errors from readers or writers.
	errorsCh := make(chan error)
	// Channel for signals about successful processing files.
	doneCh := make(chan struct{})

	ctx, cancel := context.WithCancel(ctx)

	// Run lazy file reading.
	go rh.reader.StreamFiles(ctx, readersCh, errorsCh)

<<<<<<< HEAD
	// Run lazy file processing.
	go rh.processReaders(ctx, readersCh, doneCh, errorsCh)
=======
	// Start lazy file processing.
	go rh.restoreFromReaders(ctx, readersCh, doneCh, errorsCh)
>>>>>>> 5f7fe166

	// Process errors if we have them.
	select {
	case err := <-errorsCh:
		cancel()
		return fmt.Errorf("failed to restore: %w", err)
	case <-doneCh:
		cancel()
		return nil
	}
}

// restoreFromReaders serving go routine for processing batches.
func (rh *RestoreHandler) restoreFromReaders(
	ctx context.Context, readersCh <-chan io.ReadCloser,
	doneCh chan<- struct{}, errorsCh chan<- error,
) {
	fn := func(r io.ReadCloser) Decoder {
		reader, err := rh.wrapReader(r)
		if err != nil {
			errorsCh <- err
			return nil
		}

		d, err := NewDecoder(rh.config.EncoderType, reader)
		if err != nil {
			errorsCh <- err
			return nil
		}

		return d
	}

	readWorkers := make([]pipeline.Worker[*models.Token], rh.config.Parallel)
	for i := 0; i < rh.config.Parallel; i++ {
		readWorkers[i] = pipeline.NewReadWorker(newTokenReader(readersCh, rh.logger, fn))
	}

	err := rh.runRestorePipeline(ctx, readWorkers)
	if err != nil {
		errorsCh <- err
	}

	rh.logger.Info("Restore done")
	close(doneCh)
}

// GetStats returns the stats of the restore job.
func (rh *RestoreHandler) GetStats() *models.RestoreStats {
	return &rh.stats
}

// Wait waits for the restore job to complete and returns an error if the job failed.
func (rh *RestoreHandler) Wait(ctx context.Context) error {
	defer func() {
		rh.stats.Stop()
	}()

	select {
	case <-rh.ctx.Done():
		// Wait for global context.
		return rh.ctx.Err()
	case <-ctx.Done():
		// Process local context.
		rh.cancel()
		return ctx.Err()
	case err := <-rh.errors:
		return err
	}
}

// runRestorePipeline runs the restore job.
func (rh *RestoreHandler) runRestorePipeline(ctx context.Context, readers []pipeline.Worker[*models.Token]) error {
	rh.logger.Debug("running restore base handler")

	writeWorkers := make([]pipeline.Worker[*models.Token], rh.config.MaxAsyncBatches)

	useBatchWrites, err := rh.useBatchWrites()
	if err != nil {
		return err
	}

	for i := 0; i < rh.config.MaxAsyncBatches; i++ {
		writer := aerospike.NewRestoreWriter(
			rh.aerospikeClient,
			rh.config.WritePolicy,
			&rh.stats,
			rh.logger,
			useBatchWrites,
			rh.config.BatchSize,
			rh.config.RetryPolicy,
			rh.config.IgnoreRecordError,
		)

		statsWriter := newWriterWithTokenStats(writer, &rh.stats, rh.logger)
		writeWorkers[i] = pipeline.NewWriteWorker[*models.Token](statsWriter, rh.limiter)
	}

	// Namespace Source and Destination
	var nsSource, nsDest *string
	if rh.config.Namespace != nil {
		nsSource = rh.config.Namespace.Source
		nsDest = rh.config.Namespace.Destination
	}

	composeProcessor := newTokenWorker(processors.NewComposeProcessor(
		processors.NewRecordCounter(&rh.stats.ReadRecords),
		processors.NewSizeCounter(&rh.stats.TotalBytesRead),
		processors.NewFilterByType(rh.config.NoRecords, rh.config.NoIndexes, rh.config.NoUDFs),
		processors.NewFilterBySet(rh.config.SetList, &rh.stats.RecordsSkipped),
		processors.NewFilterByBin(rh.config.BinList, &rh.stats.RecordsSkipped),
		processors.NewChangeNamespace(nsSource, nsDest),
		processors.NewExpirationSetter(&rh.stats.RecordsExpired, rh.config.ExtraTTL, rh.logger),
		processors.NewTPSLimiter[*models.Token](ctx, rh.config.RecordsPerSecond),
	))

	return pipeline.NewPipeline(readers, composeProcessor, writeWorkers).Run(ctx)
}

func (rh *RestoreHandler) useBatchWrites() (bool, error) {
	if rh.config.DisableBatchWrites {
		return false, nil
	}

	infoClient := asinfo.NewInfoClientFromAerospike(rh.aerospikeClient, rh.config.InfoPolicy)

	return infoClient.SupportsBatchWrite()
}

func newTokenWorker(processor processors.TokenProcessor) []pipeline.Worker[*models.Token] {
	return []pipeline.Worker[*models.Token]{
		pipeline.NewProcessorWorker(processor),
	}
}

// wrapReader applies encryption and compression wrappers to the reader based on the configuration
func (rh *RestoreHandler) wrapReader(reader io.ReadCloser) (io.ReadCloser, error) {
	r, err := newEncryptionReader(rh.config.EncryptionPolicy, rh.config.SecretAgentConfig, reader)
	if err != nil {
		return nil, fmt.Errorf("failed to create encryption reader: %w", err)
	}

	r, err = newCompressionReader(rh.config.CompressionPolicy, r)
	if err != nil {
		return nil, fmt.Errorf("failed to create compression reader: %w", err)
	}

	return r, nil
}

// newCompressionReader returns compression reader for uncompressing backup.
func newCompressionReader(
	policy *CompressionPolicy, reader io.ReadCloser,
) (io.ReadCloser, error) {
	if policy == nil || policy.Mode == CompressNone {
		return reader, nil
	}

	zstdDecoder, err := zstd.NewReader(reader)
	if err != nil {
		return nil, err
	}

	return zstdDecoder.IOReadCloser(), nil
}

// newEncryptionReader returns encryption reader for decrypting backup.
func newEncryptionReader(
	policy *EncryptionPolicy, saConfig *SecretAgentConfig, reader io.ReadCloser,
) (io.ReadCloser, error) {
	if policy == nil {
		return reader, nil
	}

	privateKey, err := ReadPrivateKey(policy, saConfig)
	if err != nil {
		return nil, err
	}

	encryptedReader, err := encryption.NewEncryptedReader(reader, privateKey)
	if err != nil {
		return nil, err
	}

	return encryptedReader, nil
}<|MERGE_RESOLUTION|>--- conflicted
+++ resolved
@@ -105,16 +105,11 @@
 
 	ctx, cancel := context.WithCancel(ctx)
 
-	// Run lazy file reading.
+	// Start lazy file reading.
 	go rh.reader.StreamFiles(ctx, readersCh, errorsCh)
 
-<<<<<<< HEAD
-	// Run lazy file processing.
-	go rh.processReaders(ctx, readersCh, doneCh, errorsCh)
-=======
 	// Start lazy file processing.
 	go rh.restoreFromReaders(ctx, readersCh, doneCh, errorsCh)
->>>>>>> 5f7fe166
 
 	// Process errors if we have them.
 	select {
