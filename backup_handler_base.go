// Copyright 2024-2024 Aerospike, Inc.
//
// Licensed under the Apache License, Version 2.0 (the "License");
// you may not use this file except in compliance with the License.
// You may obtain a copy of the License at
//
// http://www.apache.org/licenses/LICENSE-2.0
//
// Unless required by applicable law or agreed to in writing, software
// distributed under the License is distributed on an "AS IS" BASIS,
// WITHOUT WARRANTIES OR CONDITIONS OF ANY KIND, either express or implied.
// See the License for the specific language governing permissions and
// limitations under the License.

package backup

import (
	"context"
	"log/slog"

	a "github.com/aerospike/aerospike-client-go/v7"
	"github.com/aerospike/backup-go/encoding"
	"github.com/aerospike/backup-go/models"
	"github.com/aerospike/backup-go/pipeline"
)

// **** Base Backup Handler ****

type backupHandlerBase struct {
	worker          workHandler
	config          *BackupConfig
	aerospikeClient *a.Client
	logger          *slog.Logger
}

func newBackupHandlerBase(config *BackupConfig, ac *a.Client, logger *slog.Logger) *backupHandlerBase {
	logger.Debug("created new backup base handler")

	wh := newWorkHandler()

	handler := &backupHandlerBase{
		config:          config,
		aerospikeClient: ac,
		worker:          *wh,
		logger:          logger,
	}

	return handler
}

func (bh *backupHandlerBase) run(ctx context.Context, writers []*writeWorker[*models.Token]) error {
	readWorkers := make([]pipeline.Worker[*models.Token], bh.config.Parallel)
	processorWorkers := make([]pipeline.Worker[*models.Token], bh.config.Parallel)

	partitionRanges, err := splitPartitions(
		bh.config.Partitions.Begin,
		bh.config.Partitions.Count,
		bh.config.Parallel,
	)
	if err != nil {
		return err
	}

	scanPolicy := *bh.config.ScanPolicy

	// if we are using the asb encoder, we need to set the RawCDT flag
	// in the scan policy so that maps and lists are returned as raw blob bins
	if _, ok := bh.config.EncoderFactory.(*encoding.ASBEncoderFactory); ok {
		scanPolicy.RawCDT = true
	}

	for i := 0; i < bh.config.Parallel; i++ {
<<<<<<< HEAD
		ARRCFG := arrConfig{
			Namespace:      bh.config.Namespace,
			Set:            bh.config.Set,
			FirstPartition: partitionRanges[i].Begin,
			NumPartitions:  partitionRanges[i].Count,
			timeBounds: models.TimeBounds{
				FromTime: bh.config.ModAfter,
				ToTime:   bh.config.ModBefore,
			},
		}
=======
		ARRCFG := newArrConfig(bh.config, partitionRanges[i])
>>>>>>> 821d5ca1

		recordReader := newAerospikeRecordReader(
			bh.aerospikeClient,
			ARRCFG,
			&scanPolicy,
			bh.logger,
		)

		readWorkers[i] = newReadWorker(recordReader)

		voidTimeSetter := newProcessorVoidTime(bh.logger)
		processorWorkers[i] = newProcessorWorker(voidTimeSetter)
	}

	writeWorkers := make([]pipeline.Worker[*models.Token], len(writers))

	for i, w := range writers {
		writeWorkers[i] = w
	}

	job := pipeline.NewPipeline[*models.Token](
		readWorkers,
		processorWorkers,
		writeWorkers,
	)

	return bh.worker.DoJob(ctx, job)
}<|MERGE_RESOLUTION|>--- conflicted
+++ resolved
@@ -70,20 +70,7 @@
 	}
 
 	for i := 0; i < bh.config.Parallel; i++ {
-<<<<<<< HEAD
-		ARRCFG := arrConfig{
-			Namespace:      bh.config.Namespace,
-			Set:            bh.config.Set,
-			FirstPartition: partitionRanges[i].Begin,
-			NumPartitions:  partitionRanges[i].Count,
-			timeBounds: models.TimeBounds{
-				FromTime: bh.config.ModAfter,
-				ToTime:   bh.config.ModBefore,
-			},
-		}
-=======
 		ARRCFG := newArrConfig(bh.config, partitionRanges[i])
->>>>>>> 821d5ca1
 
 		recordReader := newAerospikeRecordReader(
 			bh.aerospikeClient,
